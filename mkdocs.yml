site_name: rblx-open-cloud
copyright: Copyright &copy; treeben77 2022-2023
repo_name: treeben77/rblx-open-cloud
repo_url: https://github.com/treeben77/rblx-open-cloud
edit_uri: tree/main/docs/
theme:
  name: material
  icon:
    repo: fontawesome/brands/github
  features:
    - content.code.copy
    - content.action.edit
    - navigation.sections
  palette:
    scheme: slate
plugins:
  - autorefs
  - search
  - mkdocstrings:
      handlers:
        python:
          import:
          - https://docs.python.org/3/objects.inv
          options:
            show_source: false
            show_root_toc_entry: false
            show_root_heading: true
            members_order: source
            inherited_members: true
markdown_extensions:
  - pymdownx.highlight:
      anchor_linenums: true
      line_spans: __span
      pygments_lang_class: true
  - pymdownx.inlinehilite
  - pymdownx.snippets
  - pymdownx.superfences
  - admonition
  - footnotes
  - pymdownx.details
  - pymdownx.superfences
<<<<<<< HEAD
  - pymdownx.superfences
  - pymdownx.tabbed:
      alternate_style: true
=======
use_directory_urls: false
nav:
  - Introduction: index.md
  - Getting Started: getting_started.md
  - Guides:
    - OAuth2: guides/oauth2.md
  - Reference:
    - Experience: reference/experience.md
    - User: reference/user.md
    - Group: reference/group.md
    - OAuth2: reference/oauth2.md
    - Webhook: reference/webhook.md
    - Data Store: reference/datastore.md
    - Exceptions: reference/exceptions.md
    - Creator: reference/creator.md
>>>>>>> 7e71aff4
<|MERGE_RESOLUTION|>--- conflicted
+++ resolved
@@ -39,11 +39,9 @@
   - footnotes
   - pymdownx.details
   - pymdownx.superfences
-<<<<<<< HEAD
   - pymdownx.superfences
   - pymdownx.tabbed:
       alternate_style: true
-=======
 use_directory_urls: false
 nav:
   - Introduction: index.md
@@ -58,5 +56,4 @@
     - Webhook: reference/webhook.md
     - Data Store: reference/datastore.md
     - Exceptions: reference/exceptions.md
-    - Creator: reference/creator.md
->>>>>>> 7e71aff4
+    - Creator: reference/creator.md