--- conflicted
+++ resolved
@@ -49,7 +49,6 @@
 
 class Webhook:
     """
-<<<<<<< HEAD
     Represents a Roblox outgoing webhook. It is used to validate and process \
     webhook events.
     
@@ -59,16 +58,6 @@
         api_key (str): Your API key created from \
         [Creator Dashboard](https://create.roblox.com/credentials) with \
         access to all objects that are generated in events.
-=======
-    Represents a Roblox outgoing webhook. It is used to validate and process webhook events.
-    
-    Args:
-        secret: Random letters only known by Roblox and the server to validate requests.
-        api_key: Your API key created from [Creator Dashboard](https://create.roblox.com/credentials) with access to all objects that are generated in events.
-    
-    Attributes:
-        secret (Optional[bytes]): The webhook secret only known by Roblox and the recieving agent. 
->>>>>>> bf89dc5b
     """
 
     def __init__(
@@ -86,7 +75,6 @@
     def __repr__(self) -> str:
         return "<rblxopencloud.Webhook>"
 
-<<<<<<< HEAD
     def process_notification(
         self, body: bytes, secret_header: bytes = None, validate_signature=True
     ) -> tuple[str, int]:
@@ -108,35 +96,6 @@
             secret_header (bytes): The raw value of the `Roblox-Signature` header.
             validate_signature (bool): Wether to validate the signature or \
             not. This should not be disabled in production.
-=======
-    def process_notification(self, body: bytes, secret_header: bytes = None, validate_signature: bool=True) -> tuple[str, int]:
-        """
-        Processes a HTTP webhook event and returns a response text and status code tuple.
-        
-        Example:
-            Since the webhook section of the library was designed specificly for Flask, it is very easy to implement with Flask. Here's an example:
-            ```py
-                @app.route('/webhook-roblox', methods=["POST"])
-                def webhook_roblox():
-                    return webhook.process_notification(body=request.data, secret_header=request.headers["Roblox-Signature"])
-            ```
-            If you're using another framework, it will be slightly more complex to work it out.
-
-        Args:
-            body: The HTTP raw body.
-            secret_header: The raw value of the `Roblox-Signature` header.
-            validate_signature: Wether to validate the signature or not. This should not be disabled in production.
-        
-        Returns:
-            A tuple with the string response in the first index, and the status code in the second index. Designed to be put straight into the return route in Flask.
-        
-        Raises:
-            UnknownEventType: The library recieved a webhook payload for an unknown type.
-            UnhandledEventType: The library recieved a webhook payload that doesn't have any handler function attached.
-        
-        !!! note
-            If an exception is raised in the notification handler, then it will be raised from this method. Therefore, any exception could be raised by this method. 
->>>>>>> bf89dc5b
         """
 
         if validate_signature:
@@ -206,21 +165,8 @@
 
         | Event Name | Notification Type | Event Description |
         | --- | --- | --- |
-<<<<<<< HEAD
         | `on_test` | [`TestNotification`][rblxopencloud.TestNotification] | Triggers when the user clicks 'Test Response' on the Webhook configuration page |
         | `on_right_to_erasure_request` | [`RightToErasureRequestNotification`][rblxopencloud.RightToErasureRequestNotification] | Triggers when a right to erause request is recieved. |
-=======
-        | `on_test` | [`rblxopencloud.TestNotification`][rblxopencloud.TestNotification] | Triggers when the user clicks 'Test Response' on the Webhook configuration page |
-        | `on_right_to_erasure_request` | [`rblxopencloud.RightToErasureRequestNotification`][rblxopencloud.RightToErasureRequestNotification] | Triggers when a right to erause request is recieved. |
-        
-        Example:
-            This will print the user ID and effected experiences for every right to erasure request that is recieved.
-            ```py
-            @webhook.event
-            def on_right_to_erasure_request(notification):
-                print(notification.user_id, notification.experiences)
-            ```
->>>>>>> bf89dc5b
         """
 
         if func.__name__ == "on_error":
@@ -242,11 +188,6 @@
 
     !!! warning
         This class isn't designed to be created by users. It is returned by some decorated functions from [`Webhook.event()`][rblxopencloud.Webhook.event].
-<<<<<<< HEAD
-
-=======
-    
->>>>>>> bf89dc5b
     Attributes:
         notification_id: The notifications unique ID. If an ID is repeated, assume it is a duplicate and ignore it.
         timestamp: The time the notification was created.
@@ -265,24 +206,11 @@
 
 class TestNotification(Notification):
     """
-<<<<<<< HEAD
     Represents a recieved webhook event triggered by the user pressing \
     'Test Response' on the webhook configuration page.
 
     Attributes:
         user (User): The user who triggered the test.
-=======
-    Represents a recieved webhook event triggered by the user pressing 'Test Response' on the webhook configuration page.
-
-    !!! warning
-        This class isn't designed to be created by users. It is returned by some decorated functions from [`Webhook.event()`][rblxopencloud.Webhook.event].
-    
-    Attributes:
-        notification_id (str): The notifications unique ID. If an ID is repeated, assume it is a duplicate and ignore it.
-        timestamp (datetime.datetime): The time the notification was created.
-        webhook (Webhook): The webhook that the notifcation came from.
-        user: The user that clicked the test button.
->>>>>>> bf89dc5b
     """
 
     def __init__(self, body, webhook, api_key):
@@ -298,26 +226,10 @@
 
 class RightToErasureRequestNotification(Notification):
     """
-<<<<<<< HEAD
     Represents a recieved webhook event triggered by a user requesting Roblox \
     to erase all their user data.
     """
 
-=======
-    Represents a recieved webhook event triggered by a user requesting Roblox to erase all their user data.
-
-    !!! warning
-        This class isn't designed to be created by users. It is returned by some decorated functions from [`Webhook.event()`][rblxopencloud.Webhook.event].
-    
-    Attributes:
-        notification_id (str): The notifications unique ID. If an ID is repeated, assume it is a duplicate and ignore it.
-        timestamp (datetime.datetime): The time the notification was created.
-        webhook (Webhook): The webhook that the notifcation came from.
-        user_id: The ID of the user who requested their data to be erased.
-        experiences: A list of experiences the user potentially has saved data.
-    """    
-    
->>>>>>> bf89dc5b
     def __init__(self, body, webhook, api_key):
         super().__init__(body, webhook, api_key)
         event = body["EventPayload"]
