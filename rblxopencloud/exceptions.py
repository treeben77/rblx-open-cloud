from typing import Union, Optional, TYPE_CHECKING

if TYPE_CHECKING:
    from .datastore import EntryInfo

__all__ = (
    "rblx_opencloudException",
    "NotFound",
    "InvalidKey",
    "RateLimited",
    "ServiceUnavailable",
    "PreconditionFailed",
<<<<<<< HEAD
    "InsufficientScope",
=======
>>>>>>> c6aa4093
    "InvalidAsset",
)

class rblx_opencloudException(Exception): pass
class NotFound(rblx_opencloudException): pass
class InvalidKey(rblx_opencloudException): pass
class RateLimited(rblx_opencloudException): pass
class ServiceUnavailable(rblx_opencloudException): pass
class PreconditionFailed(rblx_opencloudException):
    def __init__(self, value, info, *args: object) -> None:
        self.value: Optional[Union[str, dict, list, int, float]] = value
        self.info: Optional[EntryInfo] = info
        super().__init__(*args)
<<<<<<< HEAD
class InsufficientScope(InvalidKey):
    def __init__(self, scope, *args: object) -> None:
        self.required_scope: str = scope
        super().__init__(*args)
class InvalidCode(InvalidKey): pass
class InvalidAsset(rblx_opencloudException): pass
=======
class InvalidAsset(rblx_opencloudException): pass
class ModeratedText(rblx_opencloudException): pass
>>>>>>> c6aa4093
<|MERGE_RESOLUTION|>--- conflicted
+++ resolved
@@ -10,10 +10,7 @@
     "RateLimited",
     "ServiceUnavailable",
     "PreconditionFailed",
-<<<<<<< HEAD
     "InsufficientScope",
-=======
->>>>>>> c6aa4093
     "InvalidAsset",
 )
 
@@ -27,14 +24,10 @@
         self.value: Optional[Union[str, dict, list, int, float]] = value
         self.info: Optional[EntryInfo] = info
         super().__init__(*args)
-<<<<<<< HEAD
 class InsufficientScope(InvalidKey):
     def __init__(self, scope, *args: object) -> None:
         self.required_scope: str = scope
         super().__init__(*args)
 class InvalidCode(InvalidKey): pass
 class InvalidAsset(rblx_opencloudException): pass
-=======
-class InvalidAsset(rblx_opencloudException): pass
-class ModeratedText(rblx_opencloudException): pass
->>>>>>> c6aa4093
+class ModeratedText(rblx_opencloudException): pass