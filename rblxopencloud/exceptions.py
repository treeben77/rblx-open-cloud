--- conflicted
+++ resolved
@@ -13,13 +13,9 @@
     "InsufficientScope",
     "InvalidAsset",
     "InvalidCode",
-<<<<<<< HEAD
     "ModeratedText",
     "UnknownEventType",
     "UndefinedEventType"
-=======
-    "ModeratedText"
->>>>>>> 42a2c836
 )
 
 class rblx_opencloudException(Exception): pass
@@ -39,6 +35,5 @@
 class InvalidCode(InvalidKey): pass
 class InvalidAsset(rblx_opencloudException): pass
 class ModeratedText(rblx_opencloudException): pass
-
 class UnknownEventType(rblx_opencloudException): pass
 class UndefinedEventType(rblx_opencloudException): pass