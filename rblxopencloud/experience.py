from .exceptions import rblx_opencloudException, InvalidKey, NotFound, RateLimited, ServiceUnavailable
import requests, io
<<<<<<< HEAD
from typing import Optional, Iterable, Literal
from .datastore import DataStore
=======

from typing import Optional, Iterable
from .datastore import DataStore, OrderedDataStore
>>>>>>> c6aa4093

__all__ = (
    "Experience",
)

class Experience():
    def __init__(self, id: int, api_key: str):
        self.id: int = id
        self.owner = None
        self.__api_key: str = api_key
    
    def __repr__(self) -> str:
        return f"rblxopencloud.Experience({self.id})"
    
    def get_data_store(self, name: str, scope: Optional[str]="global") -> DataStore:
        """Creates a `rblx-open-cloud.DataStore` without `DataStore.created` with the provided name and scope. If `scope` is `None` then keys require to be formatted like `scope/key` and `DataStore.list_keys` will return keys from all scopes."""
        return DataStore(name, self, self.__api_key, None, scope)
    
    def get_ordered_data_store(self, name: str, scope: Optional[str]="global") -> OrderedDataStore:
        return OrderedDataStore(name, self, self.__api_key, scope)

    def list_data_stores(self, prefix: str="", limit: Optional[int]=None, scope: str="global") -> Iterable[DataStore]:
        """Returns an `Iterable` of all `rblx-open-cloud.DataStore` in the Experience which includes `DataStore.created`, optionally matching a prefix. The example below would list all versions, along with their value.
                
        ```py
            for datastore in experience.list_data_stores():
                print(datastore)
        ```

        You can simply convert it to a list by putting it in the list function:

        ```py
            list(experience.list_data_stores())
        ```"""
        nextcursor = ""
        yields = 0
        while limit == None or yields < limit:
            response = requests.get(f"https://apis.roblox.com/datastores/v1/universes/{self.id}/standard-datastores",
                headers={"x-api-key": self.__api_key}, params={
                    "prefix": prefix,
                    "cursor": nextcursor if nextcursor else None
                })
            if response.status_code == 401: raise InvalidKey("Your key may have expired, or may not have permission to access this resource.")
            elif response.status_code == 404: raise NotFound("The datastore you're trying to access does not exist.")
            elif response.status_code == 429: raise RateLimited("You're being rate limited.")
            elif response.status_code >= 500: raise ServiceUnavailable("The service is unavailable or has encountered an error.")
            elif not response.ok: raise rblx_opencloudException(f"Unexpected HTTP {response.status_code}")
            
            data = response.json()
            for datastore in data["datastores"]:
                yields += 1
                yield DataStore(datastore["name"], self, self.__api_key, datastore["createdTime"], scope)
                if limit == None or yields >= limit: break
            nextcursor = data.get("nextPageCursor")
            if not nextcursor: break
    
    def publish_message(self, topic:str, data:str):
        """
        Publishes a message to live game servers that can be recieved with [MessagingService](https://create.roblox.com/docs/reference/engine/classes/MessagingService).
        """
        response = requests.post(f"https://apis.roblox.com/messaging-service/v1/universes/{self.id}/topics/{topic}",
        json={"message": data}, headers={"x-api-key" if not self.__api_key.startswith("Bearer ") else "authorization": self.__api_key})
        if response.status_code == 200: return
        elif response.status_code == 401: raise InvalidKey("Your key may have expired, or may not have permission to access this resource.")
        elif response.status_code == 404: raise NotFound(f"The place does not exist.")
        elif response.status_code == 429: raise RateLimited("You're being rate limited.")
        elif response.status_code >= 500: raise ServiceUnavailable("The service is unavailable or has encountered an error.")
        else: raise rblx_opencloudException(f"Unexpected HTTP {response.status_code}")  
    
    def upload_place(self, place_id:int, file: io.BytesIO, publish:bool = False) -> int:
        """Updates a place with the `.rbxl` file, optionaly publishing it and returns the place version number."""
        response = requests.post(f"https://apis.roblox.com/universes/v1/{self.id}/places/{place_id}/versions",
            headers={"x-api-key": self.__api_key, 'Content-Type': 'application/octet-stream'}, data=file.read(), params={
                "versionType": "Published" if publish else "Saved"
            })
        if response.status_code == 200:
            return response.json()["versionNumber"]
        elif response.status_code == 401: raise InvalidKey("Your key may have expired, or may not have permission to access this resource.")
        elif response.status_code == 404: raise NotFound(f"The place does not exist.")
        elif response.status_code == 429: raise RateLimited("You're being rate limited.")
        elif response.status_code >= 500: raise ServiceUnavailable("The service is unavailable or has encountered an error.")
        else: raise rblx_opencloudException(f"Unexpected HTTP {response.status_code}")   <|MERGE_RESOLUTION|>--- conflicted
+++ resolved
@@ -1,13 +1,7 @@
 from .exceptions import rblx_opencloudException, InvalidKey, NotFound, RateLimited, ServiceUnavailable
 import requests, io
-<<<<<<< HEAD
 from typing import Optional, Iterable, Literal
-from .datastore import DataStore
-=======
-
-from typing import Optional, Iterable
 from .datastore import DataStore, OrderedDataStore
->>>>>>> c6aa4093
 
 __all__ = (
     "Experience",
