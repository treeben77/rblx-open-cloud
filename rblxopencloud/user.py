from .exceptions import rblx_opencloudException, InvalidKey, PermissionDenied, NotFound, RateLimited, ServiceUnavailable
from .creator import Creator
from .exceptions import rblx_opencloudException, InvalidKey, NotFound, RateLimited, ServiceUnavailable
import datetime
<<<<<<< HEAD
from typing import Optional, Union, Iterable
from enum import Enum
import requests
from . import user_agent
=======
from typing import Optional, Iterable, TYPE_CHECKING
from . import user_agent, request_session

if TYPE_CHECKING:
    from .group import GroupMember
>>>>>>> 60b17c63

__all__ = (
    "User",
    "InventoryAssetType",
    "InventoryItemState",
    "InventoryItem",
    "InventoryAsset",
    "InventoryBadge",
    "InventoryGamePass",
    "InventoryPrivateServer"
)

class InventoryAssetType(Enum):
    Unknown = 0
    ClassicTShirt = 1
    Audio = 2
    Hat = 3
    Model = 4
    ClassicShirt = 5
    ClassicPants = 6
    Decal = 7
    ClassicHead = 8
    Face = 9
    Gear = 10
    Animation = 11
    Torso = 12
    RightArm = 13
    LeftArm = 14
    LeftLeg = 15
    RightLeg = 16
    Package = 17
    Plugin = 18
    MeshPart = 19
    HairAccessory = 20
    FaceAccessory = 21
    NeckAccessory = 22
    ShoulderAccessory = 23
    FrontAccessory = 24
    BackAccessory = 25
    WaistAccessory = 26
    ClimbAnimation = 27
    DeathAnimation = 28
    FallAnimation = 29
    IdleAnimation = 30
    JumpAnimation = 31
    RunAnimation = 32
    SwimAnimation = 33
    WalkAnimation = 34
    PoseAnimation = 35
    EmoteAnimation = 36
    Video = 37
    TShirtAccessory = 38
    ShirtAccessory = 39
    PantsAccessory = 40
    JacketAccessory = 41
    SweaterAccessory = 42
    ShortsAccessory = 43
    LeftShoeAccessory = 44
    RightShoeAccessory = 45
    DressSkirtAccessory = 46
    EyebrowAccessory = 47
    EyelashAccessory = 48
    MoodAnimation = 49
    DynamicHead = 50
    CreatedPlace = 51
    PurchasedPlace = 52

class InventoryItemState(Enum):
    Unknown = 0
    Available = 1
    Hold = 2

asset_type_strings = {
    "INVENTORY_ITEM_ASSET_TYPE_UNSPECIFIED": InventoryAssetType.Unknown,
    "CLASSIC_TSHIRT": InventoryAssetType.ClassicTShirt,
    "AUDIO": InventoryAssetType.Audio,
    "HAT": InventoryAssetType.Hat,
    "MODEL": InventoryAssetType.Model,
    "CLASSIC_SHIRT": InventoryAssetType.ClassicShirt,
    "CLASSIC_PANTS": InventoryAssetType.ClassicPants,
    "DECAL": InventoryAssetType.Decal,
    "CLASSIC_HEAD": InventoryAssetType.ClassicHead,
    "FACE": InventoryAssetType.Face,
    "GEAR": InventoryAssetType.Gear,
    "ANIMATION": InventoryAssetType.Animation,
    "TORSO": InventoryAssetType.Torso,
    "RIGHT_ARM": InventoryAssetType.RightArm,
    "LEFT_ARM": InventoryAssetType.LeftArm,
    "LEFT_LEG": InventoryAssetType.LeftLeg,
    "RIGHT_LEG": InventoryAssetType.RightLeg,
    "PACKAGE": InventoryAssetType.Package,
    "PLUGIN": InventoryAssetType.Plugin,
    "MESH_PART": InventoryAssetType.MeshPart,
    "HAIR_ACCESSORY": InventoryAssetType.HairAccessory,
    "FACE_ACCESSORY": InventoryAssetType.FaceAccessory,
    "NECK_ACCESSORY": InventoryAssetType.NeckAccessory,
    "SHOULDER_ACCESSORY": InventoryAssetType.ShoulderAccessory,
    "FRONT_ACCESSORY": InventoryAssetType.FrontAccessory,
    "BACK_ACCESSORY": InventoryAssetType.BackAccessory,
    "WAIST_ACCESSORY": InventoryAssetType.WaistAccessory,
    "CLIMB_ANIMATION": InventoryAssetType.ClimbAnimation,
    "DEATH_ANIMATION": InventoryAssetType.DeathAnimation,
    "FALL_ANIMATION": InventoryAssetType.FallAnimation,
    "IDLE_ANIMATION": InventoryAssetType.IdleAnimation,
    "JUMP_ANIMATION": InventoryAssetType.JumpAnimation,
    "RUN_ANIMATION": InventoryAssetType.RunAnimation,
    "SWIM_ANIMATION": InventoryAssetType.SwimAnimation,
    "WALK_ANIMATION": InventoryAssetType.WalkAnimation,
    "POSE_ANIMATION": InventoryAssetType.PoseAnimation,
    "EMOTE_ANIMATION": InventoryAssetType.EmoteAnimation,
    "VIDEO": InventoryAssetType.Video,
    "TSHIRT_ACCESSORY": InventoryAssetType.TShirtAccessory,
    "SHIRT_ACCESSORY": InventoryAssetType.ShirtAccessory,
    "PANTS_ACCESSORY": InventoryAssetType.PantsAccessory,
    "JACKET_ACCESSORY": InventoryAssetType.JacketAccessory,
    "SWEATER_ACCESSORY": InventoryAssetType.SweaterAccessory,
    "SHORTS_ACCESSORY": InventoryAssetType.ShortsAccessory,
    "LEFT_SHOE_ACCESSORY": InventoryAssetType.LeftShoeAccessory,
    "RIGHT_SHOE_ACCESSORY": InventoryAssetType.RightShoeAccessory,
    "DRESS_SKIRT_ACCESSORY": InventoryAssetType.DressSkirtAccessory,
    "EYEBROW_ACCESSORY": InventoryAssetType.EyebrowAccessory,
    "EYELASH_ACCESSORY": InventoryAssetType.EyelashAccessory,
    "MOOD_ANIMATION": InventoryAssetType.MoodAnimation,
    "DYNAMIC_HEAD": InventoryAssetType.DynamicHead,
    "CREATED_PLACE": InventoryAssetType.CreatedPlace,
    "PURCHASED_PLACE": InventoryAssetType.PurchasedPlace
}

state_type_strings = {
    "COLLECTIBLE_ITEM_INSTANCE_STATE_UNSPECIFIED": InventoryItemState.Unknown,
    "AVAILABLE": InventoryItemState.Available,
    "HOLD": InventoryItemState.Hold
}

class InventoryItem():
    def __init__(self, id) -> None:
        self.id: int = id

    def __repr__(self) -> str:
        return f"rblxopencloud.InventoryItem(id={self.id}"

class InventoryAsset(InventoryItem):
    def __init__(self, data) -> None:
        super().__init__(data["assetId"])
        self.type: InventoryAssetType = InventoryAssetType(asset_type_strings.get(data["inventoryItemAssetType"], InventoryAssetType.Unknown))
        self.instance_id: int = data["instanceId"]
        self.collectable_item_id: Optional[str] = data.get("collectibleDetails", {}).get("itemId", None)
        self.collectable_instance_id: Optional[str] = data.get("collectibleDetails", {}).get("instanceId", None)
        self.serial_number: Optional[int] = data.get("collectibleDetails", {}).get("serialNumber", None)

        collectable_state = data.get("collectibleDetails", {}).get("instanceState", None)
        self.collectable_state: Optional[InventoryItemState] = InventoryItemState(state_type_strings.get(collectable_state, InventoryItemState.Unknown)) if collectable_state else None

    def __repr__(self) -> str:
        return f"rblxopencloud.InventoryAsset(id={self.id}, type={self.type})"

class InventoryBadge(InventoryItem):
    def __init__(self, data) -> None:
        super().__init__(data["badgeId"])
    
    def __repr__(self) -> str:
        return f"rblxopencloud.InventoryBadge(id={self.id})"

class InventoryGamePass(InventoryItem):
    def __init__(self, data) -> None:
        super().__init__(data["gamePassId"])
    
    def __repr__(self) -> str:
        return f"rblxopencloud.InventoryGamePass(id={self.id})"

class InventoryPrivateServer(InventoryItem):
    def __init__(self, data) -> None:
        super().__init__(data["privateServerId"])
    
    def __repr__(self) -> str:
        return f"rblxopencloud.InventoryPrivateServer(id={self.id})"

class User(Creator):
    """
    Represents a user on Roblox. It is used to provide information about a user in OAuth2, and to upload assets to a user.
    ### Paramaters
    id: int - The user's ID.
    api_key: str - Your API key created from [Creator Dashboard](https://create.roblox.com/credentials) with access to this user.
    """
    def __init__(self, id: int, api_key: str) -> None:
        self.username: Optional[str] = None
        self.id: int = id
        self.display_name: Optional[str] = None
        self.profile_uri: str = f"https://roblox.com/users/{self.id}/profile"
        self.headshot_uri: Optional[str] = None
        self.created_at: Optional[datetime.datetime] = None

        self.__api_key = api_key

        super().__init__(id, api_key, "User")

    def list_groups(self, limit: Optional[int]=None) -> Iterable["GroupMember"]:
        from .group import GroupMember

        filter = None

        nextcursor = ""
        yields = 0
        while limit == None or yields < limit:
            response = request_session.get(f"https://apis.roblox.com/cloud/v2/groups/-/memberships",
                headers={"x-api-key" if not self.__api_key.startswith("Bearer ") else "authorization": self.__api_key, "user-agent": user_agent}, params={
                "maxPageSize": limit if limit and limit <= 99 else 99,
                "filter": f"user == 'users/{self.id}'",
                "pageToken": nextcursor if nextcursor else None
            })

            if response.status_code == 400: raise rblx_opencloudException(response.json()["message"])
            elif response.status_code == 401: raise InvalidKey(response.text)
            elif response.status_code == 404: raise NotFound(response.json()["message"])
            elif response.status_code == 429: raise RateLimited("You're being rate limited!")
            elif response.status_code >= 500: raise ServiceUnavailable(f"Internal Server Error: '{response.text}'")
            elif not response.ok: raise rblx_opencloudException(f"Unexpected HTTP {response.status_code}: '{response.text}'")
            
            data = response.json()
            for member in data["groupMemberships"]:
                yields += 1
                
                yield GroupMember(member, self.__api_key)
            nextcursor = data.get("nextPageToken")
            if not nextcursor: break

        pass
    
    def __repr__(self) -> str:
        return f"rblxopencloud.User({self.id})"

    def list_inventory(self, limit: Optional[int]=None, only_collectibles: Optional[bool]=False, assets: Optional[Union[list[InventoryAssetType], list[int], bool]]=None, badges: Optional[Union[list[int], bool]]=False, game_passes: Optional[Union[list[int], bool]]=False, private_servers: Optional[Union[list[int], bool]]=False) -> Iterable[Union[InventoryAsset, InventoryBadge, InventoryGamePass, InventoryPrivateServer]]:
        """
        Interates `rblx-open-cloud.InventoryItem` for items in the user's inventory. If `only_collectibles`, `assets`, `badges`, `game_passes`, and `private_servers` are `False`, then all inventory items are returned.
        
        The example below would iterate through every item in the user's inventory.
        
        ```py
            for item in user.list_inventory():
                print(item)
        ```
        
        The `user.inventory-item:read` scope is required if authorized via OAuth2`.
        ### Parameters
        limit: Optional[bool] - he maximum number of inventory items to iterate. This can be `None` to return all items.
        only_collectibles: Optional[bool] - Wether the only inventory assets iterated are collectibles (limited items).
        assets: Optional[Union[list[InventoryAssetType], list[int], bool]] - If this is `True`, then it will return all assets, if it is a list of IDs, it will only return assets with the provided IDs, and if it is a list of :class:`rblx-open-cloud.InventoryAssetType` then it will only return assets of these types.
        badges: Optional[Union[list[int], bool]] - If this is `True`, then it will return all badges, but if it is a list of IDs, it will only return badges with the provided IDs.
        game_passes: Optional[Union[list[int], bool]] - If this is `True`, then it will return all game passes, but if it is a list of IDs, it will only return game passes with the provided IDs.
        private_servers: Optional[Union[list[int], bool]] - If this is `True`, then it will return all private servers, but if it is a list of IDs, it will only return private servers with the provided IDs.
        """

        filter_dict = {}

        if only_collectibles:
            filter_dict["onlyCollectibles"] = only_collectibles
            if assets == None: assets = True

        if assets == True:
            filter_dict["inventoryItemAssetTypes"] = "*"
        elif type(assets) == list and isinstance(assets[0], InventoryAssetType):
            filter_dict["inventoryItemAssetTypes"] = ",".join([list(asset_type_strings.keys())[list(asset_type_strings.values()).index(asset_type)] for asset_type in assets])
        elif type(assets) == list:
            filter_dict["assetIds"] = ",".join([str(asset) for asset in assets])

        if badges == True:
            filter_dict["badges"] = "true"
        elif type(badges) == list:
            filter_dict["badgeIds"] = ",".join([str(badge) for badge in badges])
            
        if game_passes == True:
            filter_dict["gamePasses"] = "true"
        elif type(badges) == list:
            filter_dict["gamePassIds"] = ",".join([str(game_pass) for game_pass in game_passes])
            
        if private_servers == True:
            filter_dict["privateServers"] = "true"
        elif type(badges) == list:
            filter_dict["privateServerIds"] = ",".join([str(private_server) for private_server in private_servers])

        nextcursor = ""
        yields = 0
        while limit == None or yields < limit:
            response = requests.get(f"https://apis.roblox.com/cloud/v2/users/{self.id}/inventory-items",
                headers={"x-api-key" if not self.__api_key.startswith("Bearer ") else "authorization": self.__api_key, "user-agent": user_agent}, params={
                "maxPageSize": limit if limit and limit <= 100 else 100,
                "filter": ";".join([f"{k}={v}" for k, v in filter_dict.items()]),
                "pageToken": nextcursor if nextcursor else None
            })

            if response.status_code == 400: raise rblx_opencloudException(response.json()["message"])
            elif response.status_code == 401: raise InvalidKey(response.text)
            elif response.status_code == 403: raise PermissionDenied(response.json()["message"])
            elif response.status_code == 404: raise NotFound(response.json()["message"])
            elif response.status_code == 429: raise RateLimited("You're being rate limited!")
            elif response.status_code >= 500: raise ServiceUnavailable(f"Internal Server Error: '{response.text}'")
            elif not response.ok: raise rblx_opencloudException(f"Unexpected HTTP {response.status_code}: '{response.text}'")
            
            data = response.json()
            for item in data["inventoryItems"]:
                yields += 1
                if "assetDetails" in item.keys():
                    yield InventoryAsset(item["assetDetails"])
                elif "badgeDetails" in item.keys():
                    yield InventoryBadge(item["badgeDetails"])
                elif "gamePassDetails" in item.keys():
                    yield InventoryGamePass(item["gamePassDetails"])
                elif "privateServerDetails" in item.keys():
                    yield InventoryPrivateServer(item["privateServerDetails"])
                if limit != None and yields >= limit: break
            nextcursor = data.get("nextPageToken")
            if not nextcursor: break<|MERGE_RESOLUTION|>--- conflicted
+++ resolved
@@ -2,18 +2,13 @@
 from .creator import Creator
 from .exceptions import rblx_opencloudException, InvalidKey, NotFound, RateLimited, ServiceUnavailable
 import datetime
-<<<<<<< HEAD
-from typing import Optional, Union, Iterable
+
+from typing import Optional, Iterable, Union, TYPE_CHECKING
 from enum import Enum
-import requests
-from . import user_agent
-=======
-from typing import Optional, Iterable, TYPE_CHECKING
 from . import user_agent, request_session
 
 if TYPE_CHECKING:
     from .group import GroupMember
->>>>>>> 60b17c63
 
 __all__ = (
     "User",
@@ -297,7 +292,7 @@
         nextcursor = ""
         yields = 0
         while limit == None or yields < limit:
-            response = requests.get(f"https://apis.roblox.com/cloud/v2/users/{self.id}/inventory-items",
+            response = request_session.get(f"https://apis.roblox.com/cloud/v2/users/{self.id}/inventory-items",
                 headers={"x-api-key" if not self.__api_key.startswith("Bearer ") else "authorization": self.__api_key, "user-agent": user_agent}, params={
                 "maxPageSize": limit if limit and limit <= 100 else 100,
                 "filter": ";".join([f"{k}={v}" for k, v in filter_dict.items()]),
