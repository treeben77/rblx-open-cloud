--- conflicted
+++ resolved
@@ -1,13 +1,8 @@
 from typing import Literal
 import requests
 
-<<<<<<< HEAD
-VERSION: str = "1.5.0"
-VERSION_INFO: Literal['alpha', 'beta', 'final'] = "alpha"
-=======
-VERSION: str = "1.5.1"
+VERSION: str = "1.6.0"
 VERSION_INFO: Literal['alpha', 'beta', 'final'] = "final"
->>>>>>> 535a9ffd
 
 user_agent: str = f"rblx-open-cloud/{VERSION} (https://github.com/treeben77/rblx-open-cloud)"
 
