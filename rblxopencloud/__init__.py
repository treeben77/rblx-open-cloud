from .experience import *
from .datastore import *
from .exceptions import *
<<<<<<< HEAD
from .datastore import *
from .user import *
from .group import *
from .creator import *

VERSION = "1.1.1"
VERSION_INFO = "alpha"
=======

from typing import Literal

VERSION: str = "1.1.0"
VERSION_INFO: Literal['alpha', 'beta', 'final'] = "beta"

del Literal
>>>>>>> 53e6d344
<|MERGE_RESOLUTION|>--- conflicted
+++ resolved
@@ -1,20 +1,13 @@
 from .experience import *
 from .datastore import *
 from .exceptions import *
-<<<<<<< HEAD
-from .datastore import *
 from .user import *
 from .group import *
 from .creator import *
-
-VERSION = "1.1.1"
-VERSION_INFO = "alpha"
-=======
 
 from typing import Literal
 
 VERSION: str = "1.1.0"
 VERSION_INFO: Literal['alpha', 'beta', 'final'] = "beta"
 
-del Literal
->>>>>>> 53e6d344
+del Literal