from .experience import *
from .datastore import *
from .exceptions import *
from .user import *
from .group import *
from .creator import *

<<<<<<< HEAD
# don't forget to update version here and in setup.py!
VERSION = "0.4.3"
VERSION_INFO = "alpha"
=======
from typing import Literal

VERSION: str = "1.1.0"
VERSION_INFO: Literal['alpha', 'beta', 'final'] = "final"

del Literal
>>>>>>> dcc43a77
<|MERGE_RESOLUTION|>--- conflicted
+++ resolved
@@ -5,15 +5,9 @@
 from .group import *
 from .creator import *
 
-<<<<<<< HEAD
-# don't forget to update version here and in setup.py!
-VERSION = "0.4.3"
-VERSION_INFO = "alpha"
-=======
 from typing import Literal
 
-VERSION: str = "1.1.0"
-VERSION_INFO: Literal['alpha', 'beta', 'final'] = "final"
+VERSION: str = "1.2.0"
+VERSION_INFO: Literal['alpha', 'beta', 'final'] = "beta"
 
-del Literal
->>>>>>> dcc43a77
+del Literal