from .experience import *
from .datastore import *
from .exceptions import *
from .user import *
<<<<<<< HEAD
from .oauth2 import *
=======
>>>>>>> c6aa4093
from .group import *
from .creator import *

from typing import Literal

<<<<<<< HEAD
VERSION: str = "1.1.0"
VERSION_INFO: Literal['alpha', 'beta', 'final'] = "alpha"
=======
VERSION: str = "1.3.0"
VERSION_INFO: Literal['alpha', 'beta', 'final'] = "beta"
>>>>>>> c6aa4093

del Literal<|MERGE_RESOLUTION|>--- conflicted
+++ resolved
@@ -2,21 +2,13 @@
 from .datastore import *
 from .exceptions import *
 from .user import *
-<<<<<<< HEAD
 from .oauth2 import *
-=======
->>>>>>> c6aa4093
 from .group import *
 from .creator import *
 
 from typing import Literal
 
-<<<<<<< HEAD
-VERSION: str = "1.1.0"
+VERSION: str = "1.3.0"
 VERSION_INFO: Literal['alpha', 'beta', 'final'] = "alpha"
-=======
-VERSION: str = "1.3.0"
-VERSION_INFO: Literal['alpha', 'beta', 'final'] = "beta"
->>>>>>> c6aa4093
 
 del Literal