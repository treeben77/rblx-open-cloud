# MIT License

# Copyright (c) 2022-2024 treeben77

# Permission is hereby granted, free of charge, to any person obtaining a copy
# of this software and associated documentation files (the "Software"), to deal
# in the Software without restriction, including without limitation the rights
# to use, copy, modify, merge, publish, distribute, sublicense, and/or sell
# copies of the Software, and to permit persons to whom the Software is
# furnished to do so, subject to the following conditions:

# The above copyright notice and this permission notice shall be included in
# all copies or substantial portions of the Software.

# THE SOFTWARE IS PROVIDED "AS IS", WITHOUT WARRANTY OF ANY KIND, EXPRESS OR
# IMPLIED, INCLUDING BUT NOT LIMITED TO THE WARRANTIES OF MERCHANTABILITY,
# FITNESS FOR A PARTICULAR PURPOSE AND NONINFRINGEMENT. IN NO EVENT SHALL THE
# AUTHORS OR COPYRIGHT HOLDERS BE LIABLE FOR ANY CLAIM, DAMAGES OR OTHER
# LIABILITY, WHETHER IN AN ACTION OF CONTRACT, TORT OR OTHERWISE, ARISING FROM,
# OUT OF OR IN CONNECTION WITH THE SOFTWARE OR THE USE OR OTHER DEALINGS IN THE
# SOFTWARE.

import datetime
import json
import urllib.parse
from typing import TYPE_CHECKING, Iterable, Optional, Union

from dateutil import parser

from .exceptions import HttpException, NotFound, PreconditionFailed
from .http import iterate_request, send_request

if TYPE_CHECKING:
    from .experience import Experience

__all__ = (
    "EntryInfo",
    "EntryVersion",
    "ListedEntry",
    "DataStore",
    "SortedEntry",
    "OrderedDataStore",
)


class EntryInfo:
    """
<<<<<<< HEAD
    Contains data about an entry such as version ID, timestamps, users and \
    metadata.

    Attributes:
        version: The string ID of the entry's version
        created: When this key was created
        updated: When this key was last modified, or when this version was \
        created.
        users: a list of user ids attached to this entry.
        metadata: the key-value pairs of metadata attached to this entry.
=======
    Represents a Data Store entry, and contains metadata about the entry.

    !!! warning
        This class isn't designed to be created by users. It is returned by [`DataStore.get()`][rblxopencloud.DataStore.get], [`DataStore.increment()`][rblxopencloud.DataStore.increment], and [`DataStore.get_version()`][rblxopencloud.DataStore.get_version].

    Attributes:
        version (str): The version ID of this entry.
        created (datetime.datetime): The timestamp the entry was created.
        updated (datetime.datetime): The timestamp the entry was last modified.
        users (list[int]): A list of user IDs associated with the entry.
        metadata (dict): The dictionary of custom metadata.
>>>>>>> bf89dc5b
    """

    def __init__(self, version, created, updated, users, metadata) -> None:
        self.version: str = version
        self.created: datetime.datetime = parser.parse(created)
        self.updated: datetime.datetime = parser.parse(updated)
        self.users: list[int] = users
        self.metadata: dict = metadata

    def __repr__(self) -> str:
        return f'<rblxopencloud.EntryInfo version="{self.version}" \
users={self.users} metadata={self.metadata}>'


class EntryVersion:
    """
<<<<<<< HEAD
    Contains data about a version such as it's ID, timestamps, content length \
    and wether this version is deleted.

    Attributes:
        version: The string ID of this version.
        deleted: Wether this version has been deleted.
        content_length: The length of the value.
        created: When this version was created.
        key_created: When the key was first created.
=======
    Represents a Data Store entry version, and contains data about the version.

    !!! warning
        This class isn't designed to be created by users. It is returned by [`DataStore.set()`][rblxopencloud.DataStore.set], and [`DataStore.list_versions()`][rblxopencloud.DataStore.list_versions].

    Attributes:
        version (str): The version ID of this entry.
        deleted (bool): Wether this version has been marked as deleted.
        content_length (int): The number of characters the value is.
        created (datetime.datetime): The timestamp the version was created.
        key_created (datetime.datetime): The timestamp the entry was first created.
>>>>>>> bf89dc5b
    """

    def __init__(
        self,
        version,
        deleted,
        content_length,
        created,
        key_created,
        datastore,
        key,
        scope,
    ) -> None:
        self.version: str = version
        self.deleted: bool = deleted
        self.content_length: int = content_length
        self.created: datetime.datetime = parser.parse(created)
        self.key_created: datetime.datetime = parser.parse(key_created)
        self.__datastore: DataStore = datastore
        self.__key = key
        self.__scope = scope

    def __eq__(self, object) -> bool:
        if not isinstance(object, EntryVersion):
            return NotImplemented
<<<<<<< HEAD
        return (
            self.__key == object.__key
            and self.__scope == object.__scope
            and self.version == object.version
        )

    def get_value(
        self,
    ) -> tuple[Union[str, dict, list, int, float], EntryInfo]:
        """
        Gets the value of this version. Shortcut for `DataStore.get_version`
        """

=======
        return self.__key == object.__key and self.__scope == object.__scope and self.version == object.version
    
    def get_value(self) -> tuple[Union[str, dict, list, int, float], EntryInfo]:
        """
        Gets the value of the current version. This is a shortcut for [`DataStore.get_version()`][rblxopencloud.DataStore.get_version]

        Returns:
            A tuple with the key's value in the first index, and the key's metadata as an EntryInfo in the second index.
        """
>>>>>>> bf89dc5b
        if self.__datastore.scope:
            return self.__datastore.get_version(self.__key, self.version)
        else:
            return self.__datastore.get_version(
                f"{self.__scope}/{self.__key}", self.version
            )

    def __repr__(self) -> str:
        return f'<rblxopencloud.EntryVersion version"{self.version}" \
content_length={self.content_length}>'


class ListedEntry:
    """
<<<<<<< HEAD
    Object which contains an entry's key and scope.

    Attributes:
        key: The entry's key.
        scope: The entry's scope, usually is `global`.
=======
    Represents a Data Store entry iterated by [`DataStore.list_keys()`][rblxopencloud.DataStore.list_keys].

    !!! warning
        This class isn't designed to be created by users. It is returned by [`DataStore.list_keys()`][rblxopencloud.DataStore.list_keys].

    Attributes:
        key (str): The entry's key.
        scope (str): The entry's scope.
>>>>>>> bf89dc5b
    """

    def __init__(self, key, scope) -> None:
        self.key: str = key
        self.scope: str = scope

    def __eq__(self, object) -> bool:
        if not isinstance(object, ListedEntry):
            return NotImplemented
        return self.key == object.key and self.scope == object.scope

    def __repr__(self) -> str:
        return f'<rblxopencloud.ListedEntry key="{self.key}" \
scope="{self.scope}">'


class DataStore:
    """
    Represents a regular data store in an experience.

<<<<<<< HEAD
    Attributes:
        name: The datastore's name.
        scope: The datastore's scope. `scope/key` syntax is required for keys \
        when scope is `None`.
        experience: The experience this DataStore is a part of.
=======
    !!! warning
        This class isn't designed to be created by users. It is returned by [`Experience.get_data_store()`][rblxopencloud.Experience.get_data_store] and [`Experience.list_data_stores()`][rblxopencloud.Experience.list_data_stores].

    Attributes:
        name (str): The data store's name.
        scope (Optional[str]): The data store's scope. If it is `None`, then it uses the `scope/key` syntax.
        experience (Experience): The experience the data store belongs to.
        created (Optional[datetime.datetime]): The time the datetime was created. Only present if returned by `Experience.list_data_stores()`.
>>>>>>> bf89dc5b
    """

    def __init__(self, name, experience, api_key, created, scope):
        self.name: str = name
        self.__api_key: str = api_key
        self.scope: Optional[str] = scope
        self.experience: Experience = experience
        if created:
            self.created = parser.parse(created)
        else:
            self.created = None

    def __repr__(self) -> str:
        return f'<rblxopencloud.DataStore name="{self.name}" \
scope="{self.scope}" experience={repr(self.experience)}>'

    def list_keys(
        self, prefix: str = "", limit: int = None
    ) -> Iterable[ListedEntry]:
        """
<<<<<<< HEAD
        Iterates all keys in the database and scope, optionally matching a \
        prefix.

        Args:
            prefix: Only return keys that start with this prefix.
            limit: Will not return more keys than this number. Set to `None` \
            for no limit.
=======
        Returns an Iterable of keys in the database and scope, optionally matching a prefix. Will return keys from all scopes if the `scope` attribute is `None`.

        Example:
            This will print every key in the data store. 
            ```py
            for key in datastore.list_keys():
                print(key.key, key.scope)
            ```
            If you'd like the keys in a list, you can use the list method:
            ```py
            list(datastore.list_keys())
            ```

        Args:
            prefix: Only return keys that start with this prefix.
            limit: Will not return more keys than this number. Set to `None` for no limit.
        
        Returns:
            An Iterable of all keys in the data store.
        
        Raises:
            InvalidKey: The API key isn't valid, doesn't have access to list data store keys, or is from an invalid IP address.
            NotFound: The experience or data store does not exist.
            RateLimited: You've exceeded the rate limits.
            ServiceUnavailable: The Roblox servers ran into an error, or are unavailable right now.
            rblx_opencloudException: Roblox returned an unexpected error.
>>>>>>> bf89dc5b
        """

        for entry in iterate_request(
            "GET",
            f"datastores/v1/universes/\
{self.experience.id}/standard-datastores/datastore/entries",
            params={
                "datastoreName": self.name,
                "scope": self.scope,
                "AllScopes": not self.scope,
                "prefix": prefix,
            },
            expected_status=[200],
            authorization=self.__api_key,
            cursor_key="cursor",
            data_key="keys",
        ):
            yield ListedEntry(entry["key"], entry["scope"])

    def get_entry(
        self, key: str
    ) -> tuple[Union[str, dict, list, int, float], EntryInfo]:
        """
<<<<<<< HEAD
        Gets the value of a key in the scope and datastore.
        
        Args:
            key: The key to fetch. If `DataStore.scope` is `None`, this must \
            include the scope in the `scope/key` syntax.
=======
        Fetches the value of a key.

        Args:
            key: The key to find. If `scope` is `None`, then the key should use the `scope/key` syntax.
        
        Returns:
            A tuple with the key's value in the first index, and the key's metadata as an [`rblxopencloud.EntryInfo()`][rblxopencloud.EntryInfo] in the second index.
        
        Raises:
            InvalidKey: The API key isn't valid, doesn't have access to get data store keys, or is from an invalid IP address.
            NotFound: The experience, data store, or entry does not exist.
            RateLimited: You've exceeded the rate limits.
            ServiceUnavailable: The Roblox servers ran into an error, or are unavailable right now.
            rblx_opencloudException: Roblox returned an unexpected error.
>>>>>>> bf89dc5b
        """
        try:
            scope = self.scope
            if not scope:
                scope, key = key.split("/", maxsplit=1)
        except ValueError:
            raise ValueError("'scope/key' syntax expected for key.")

        _, data, headers = send_request(
            "GET",
            f"datastores/v1/universes/{self.experience.id}/standard-datastores\
/datastore/entries/entry",
            authorization=self.__api_key,
            expected_status=[200],
            params={
                "datastoreName": self.name,
                "scope": scope,
                "entryKey": key,
            },
        )

        if headers.get("roblox-entry-attributes"):
            metadata = json.loads(headers["roblox-entry-attributes"])
        else:
            metadata = {}

        if headers.get("roblox-entry-userids"):
            userids = json.loads(headers["roblox-entry-userids"])
        else:
            userids = []

        return data, EntryInfo(
            headers["roblox-entry-version"],
            headers["roblox-entry-created-time"],
            headers["roblox-entry-version-created-time"],
            userids,
            metadata,
        )

    def set_entry(
        self,
        key: str,
        value: Union[str, dict, list, int, float],
        users: Optional[list[int]] = None,
        metadata: dict = {},
        exclusive_create: bool = False,
        previous_version: Optional[str] = None,
    ) -> EntryVersion:
        """
<<<<<<< HEAD
        Sets the value of a key in the datastore and scope.
        
        Args:
            key: The key to update. If `DataStore.scope` is `None`, this must \
            include the scope in the `scope/key` syntax.
            value: The new value to set.
            users: A list of Roblox user IDs to attach to the entry.
            metadata: A key-value pair of metadata to attach to the entry.
            exclusive_create: Whether to update the entry if it already has a \
            value. If `True` and it already has a value, \
            [`PreconditionFailed`][rblxopencloud.PreconditionFailed] is raised.
            previous_version: The expected previous version ID. If provided, \
            and the previous version doesn't match, \
            [`PreconditionFailed`][rblxopencloud.PreconditionFailed] is raised.
=======
        Sets the value of a key with the new data.

        Args:
            key: The key to set. If `scope` is `None`, then the key should use the `scope/key` syntax.
            value: The key's new value.
            users: a list of Roblox user IDs to attach to the entry to assist with GDPR tracking/removal.
            metadata: A dictionary of custom metadata for the entry.
            exclusive_create: whether to update the entry if it already has a value. Raises `rblx-open-cloud.PreconditionFailed` if it has a value.
            previous_version: don't update if the current version is not this value. Raises `rblx-open-cloud.PreconditionFailed` if it has a value.
        
        Returns:
            An [`rblxopencloud.EntryInfo()`][rblxopencloud.EntryInfo] object with information about the datastore entry.
        
        Raises:
            InvalidKey: The API key isn't valid, doesn't have access to create/update data store keys, or is from an invalid IP address.
            NotFound: The experience, data store, or entry does not exist.
            RateLimited: You've exceeded the rate limits.
            ServiceUnavailable: The Roblox servers ran into an error, or are unavailable right now.
            rblx_opencloudException: Roblox returned an unexpected error.
            ValueError: `previous_version` and `exclusive_create` are both set, or the `scope/key` syntax wasn't used and `scope` is `None`.
            PreconditionFailed: A precondition such as `previous_version` or `exclusive_create` failed.
        
        !!! warning
            If `users` and `metadata` parameters are not included, they will be removed from the entry.
>>>>>>> bf89dc5b
        """
        if previous_version and exclusive_create:
            raise ValueError(
                "previous_version and exclusive_create are mutally exclusive."
            )

        if users is None:
            users = []

        try:
            scope = self.scope
            if not scope:
                scope, key = key.split("/", maxsplit=1)
        except ValueError:
            raise ValueError("'scope/key' syntax expected for key.")

        status_code, data, headers = send_request(
            "POST",
            f"datastores/v1/universes/{self.experience.id}/standard-datastores\
/datastore/entries/entry",
            authorization=self.__api_key,
            headers={
                "roblox-entry-userids": json.dumps(users),
                "roblox-entry-attributes": json.dumps(metadata),
            },
            json=value,
            params={
                "datastoreName": self.name,
                "scope": scope,
                "entryKey": key,
                "exclusiveCreate": exclusive_create,
                "matchVersion": previous_version,
            },
            expected_status=[200, 412],
        )

        if status_code == 412:
            if headers.get("roblox-entry-attributes"):
                metadata = json.loads(headers["roblox-entry-attributes"])
            else:
                metadata = {}

            if headers.get("roblox-entry-userids"):
                userids = json.loads(headers["roblox-entry-userids"])
            else:
                userids = []

            if exclusive_create:
                error = "A value already exists for this key."
            elif previous_version:
                error = f"The current version is not '{previous_version}'"
            else:
                error = "Precondition failed."

            raise PreconditionFailed(
                data,
                EntryInfo(
                    headers["roblox-entry-version"],
                    headers["roblox-entry-created-time"],
                    headers["roblox-entry-version-created-time"],
                    userids,
                    metadata,
                ),
                status_code,
                error,
            )

        return EntryVersion(
            data["version"],
            data["deleted"],
            data["contentLength"],
            data["createdTime"],
            data["objectCreatedTime"],
            self,
            key,
            self.scope if self.scope else scope,
        )

    def increment_entry(
        self,
        key: str,
        delta: Union[int, float],
        users: Optional[list[int]] = None,
        metadata: dict = {},
    ) -> tuple[Union[str, dict, list, int, float], EntryInfo]:
        """
<<<<<<< HEAD
        Increments the value of a key in the datastore and scope.
        
        Args:
            key: The key to increment. If `DataStore.scope` is `None`, this \
            must include the scope in the `scope/key` syntax.
            delta: The number to increment the value by. Use negative numbers \
            to decrement the value.
            users: a list of Roblox user IDs to attach to the entry.
            metadata: a dict of metadata to attach to the entry.
        """

        if users is None:
            users = []

=======
        Increments the value of a key with the provided number. Numbers may be negative to decrement the value.

        Args:
            key: The key to increment. If `scope` is `None`, then the key should use the `scope/key` syntax.
            increment: The amount to increment the value. This number can be negative to decrement the value.
            users: a list of Roblox user IDs to attach to the entry to assist with GDPR tracking/removal.
            metadata: A dictionary of custom metadata for the entry.
        
        Returns:
            A tuple with the key's value in the first index, and the key's metadata as an [`rblxopencloud.EntryInfo()`][rblxopencloud.EntryInfo] in the second index. The same as [`DataStore.get()`][rblxopencloud.DataStore.get].
        
        Raises:
            InvalidKey: The API key isn't valid, doesn't have access to increment data store keys, or is from an invalid IP address.
            NotFound: The experience, data store, or entry does not exist.
            RateLimited: You've exceeded the rate limits.
            ServiceUnavailable: The Roblox servers ran into an error, or are unavailable right now.
            rblx_opencloudException: Roblox returned an unexpected error.
            ValueError: The `scope/key` syntax wasn't used and `scope` is `None`.
        
        !!! warning
            If `users` and `metadata` parameters are not included, they will be removed from the entry.
        """

>>>>>>> bf89dc5b
        try:
            scope = self.scope
            if not scope:
                scope, key = key.split("/", maxsplit=1)
        except ValueError:
            raise ValueError("'scope/key' syntax expected for key.")

        _, data, headers = send_request(
            "POST",
            f"datastores/v1/universes/{self.experience.id}/standard-datastores\
/datastore/entries/entry/increment",
            authorization=self.__api_key,
            headers={
                "roblox-entry-userids": json.dumps(users),
                "roblox-entry-attributes": json.dumps(metadata),
            },
            params={
                "datastoreName": self.name,
                "scope": scope,
                "entryKey": key,
                "incrementBy": delta,
            },
            expected_status=[200],
        )

        if headers.get("roblox-entry-attributes"):
            metadata = json.loads(headers["roblox-entry-attributes"])
        else:
            metadata = {}

        if headers.get("roblox-entry-userids"):
            userids = json.loads(headers["roblox-entry-userids"])
        else:
            userids = []

        return data, EntryInfo(
            headers["roblox-entry-version"],
            headers["roblox-entry-created-time"],
            headers["roblox-entry-version-created-time"],
            userids,
            metadata,
        )

    def remove_entry(self, key: str) -> None:
        """
<<<<<<< HEAD
        Removes the value of a key from the datastore and scope.
        
        Args:
            key: The key to remove. If `DataStore.scope` is `None`, this must \
            include the scope in the `scope/key` syntax.
=======
        Removes the key. The key isn't permanently deleted for 30 days after it is removed.

        Args:
            key: The key to remove. If `scope` is `None`, then the key should use the `scope/key` syntax.
        
        Raises:
            InvalidKey: The API key isn't valid, doesn't have access to remove data store keys, or is from an invalid IP address.
            NotFound: The experience, data store, or entry does not exist.
            RateLimited: You've exceeded the rate limits.
            ServiceUnavailable: The Roblox servers ran into an error, or are unavailable right now.
            rblx_opencloudException: Roblox returned an unexpected error.
            ValueError: The `scope/key` syntax wasn't used and `scope` is `None`.
>>>>>>> bf89dc5b
        """

        try:
            scope = self.scope
            if not scope:
                scope, key = key.split("/", maxsplit=1)
        except ValueError:
            raise ValueError("'scope/key' syntax expected for key.")

        send_request(
            "DELETE",
            f"datastores/v1/universes/{self.experience.id}/standard-datastores\
/datastore/entries/entry",
            authorization=self.__api_key,
            params={
                "datastoreName": self.name,
                "scope": scope,
<<<<<<< HEAD
                "entryKey": key,
            },
            expected_status=[204],
        )

        return None

    def list_versions(
        self,
        key: str,
        after: datetime.datetime = None,
        before: datetime.datetime = None,
        limit: int = None,
        descending: bool = True,
    ) -> Iterable[EntryVersion]:
        """
        Iterates all available versions of a key.

        Args:
            key: The key to find versions. If `DataStore.scope` is `None`, \
            this must include the scope in the `scope/key` syntax.
            after: Filters versions to only those created after this time.
            before: Filters versions to only those created before this time.
            limit: Maximum number of versions to iterate.
            descending: When `True` versions are iterated oldest first.
=======
                "entryKey": key
            })

        if response.status_code == 204: return None
        elif response.status_code == 400: raise rblx_opencloudException(response.json()["message"])
        elif response.status_code == 401: raise InvalidKey(response.text)
        elif response.status_code == 403: raise InvalidKey(response.json()["message"])
        elif response.status_code == 404: raise NotFound(response.json()["message"])
        elif response.status_code == 429: raise RateLimited(response.json()["message"])
        elif response.status_code >= 500: raise ServiceUnavailable(f"Internal Server Error: '{response.text}'")
        else: raise rblx_opencloudException(f"Unexpected HTTP {response.status_code}: '{response.text}'")
    
    def list_versions(self, key: str, after: Optional[datetime.datetime]=None, before: Optional[datetime.datetime]=None, limit: Optional[int]=None, descending: bool=True) -> Iterable[EntryVersion]:
        """
        Returns an Iterable of versions avaliable for the key. Optionally within a ceartin time period.

        Example:
            This will print every version avaliable for the key, and fetch their values. 
            ```py
            for version in datastore.list_versions("key-name"):
                print(version, version.get_value())
            ```
            If you'd like the versions in a list, you can use the list method:
            ```py
            list(datastore.list_versions("key-name"))
            ```

        Args:
            key: The key to find versions for. If `scope` is `None`, then the key should use the `scope/key` syntax.
            after: Only find versions after this datetime
            before: Only find versions before this datetime
            limit: Will not return more versions than this number. Set to `None` for no limit.
            descending: Wether the versions should be sorted by date ascending or descending.
        
        Returns:
            An Iterable of all versions of the key.
        
        Raises:
            InvalidKey: The API key isn't valid, doesn't have access to list data store keys, or is from an invalid IP address.
            NotFound: The experience, data store, or key does not exist.
            RateLimited: You've exceeded the rate limits.
            ServiceUnavailable: The Roblox servers ran into an error, or are unavailable right now.
            rblx_opencloudException: Roblox returned an unexpected error.
            ValueError: The `scope/key` syntax wasn't used and `scope` is `None`.
>>>>>>> bf89dc5b
        """

        try:
            scope = self.scope
            if not scope:
                scope, key = key.split("/", maxsplit=1)
        except ValueError:
            raise ValueError("'scope/key' syntax expected for key.")

        for entry in iterate_request(
            "GET",
            f"datastores/v1/universes/\
{self.experience.id}/standard-datastores/datastore/entries/versions",
            params={
                "datastoreName": self.name,
                "scope": self.scope,
                "entryKey": key,
                "sortOrder": "Descending" if descending else "Ascending",
                "startTime": after.isoformat() if after else None,
                "endTime": before.isoformat() if before else None,
            },
            expected_status=[200],
            authorization=self.__api_key,
            cursor_key="cursor",
            data_key="keys",
        ):
            yield EntryVersion(
                entry["version"],
                entry["deleted"],
                entry["contentLength"],
                entry["createdTime"],
                entry["objectCreatedTime"],
                self,
                key,
                self.scope if self.scope else scope,
            )

    def get_version(
        self, key: str, version: str
    ) -> tuple[Union[str, dict, list, int, float], EntryInfo]:
        """
<<<<<<< HEAD
        Gets the value of a key at a specific version ID.
        
        Args:
            key: The key to get. If `DataStore.scope` is `None`, this must \
            include the scope in the `scope/key` syntax.
            version: The version ID string to fetch.
=======
        Gets the value of a key at a specific version.

        Args:
            key: The key to find. If `scope` is `None`, then the key should use the `scope/key` syntax.
            version: The ID of the version to find.
        
        Returns:
            A tuple with the key's value in the first index, and the key's metadata as an [`rblxopencloud.EntryInfo`][rblxopencloud.EntryInfo] in the second index. The same as [`DataStore.get()`][rblxopencloud.DataStore.get].
        
        Raises:
            InvalidKey: The API key isn't valid, doesn't have access to get data store keys, or is from an invalid IP address.
            NotFound: The experience, data store, entry, or version does not exist.
            RateLimited: You've exceeded the rate limits.
            ServiceUnavailable: The Roblox servers ran into an error, or are unavailable right now.
            rblx_opencloudException: Roblox returned an unexpected error.

        !!! Tip
            Since [`DataStore.list_versions()`][rblxopencloud.DataStore.list_versions], and [`DataStore.set()`][rblxopencloud.DataStore.set] return [`rblxopencloud.EntryVersion()`][rblxopencloud.EntryVersion], you can use the [`EntryVersion.get_value()`][rblxopencloud.EntryVersion.get_value] method as a shortcut when using those methods.
>>>>>>> bf89dc5b
        """

        try:
            scope = self.scope
            if not scope:
                scope, key = key.split("/", maxsplit=1)
        except ValueError:
            raise ValueError("'scope/key' syntax expected for key.")

        status_code, data, headers = send_request(
            "GET",
            f"datastores/v1/universes/{self.experience.id}/standard-datastores\
/datastore/entries/entry/versions/version",
            authorization=self.__api_key,
            params={
                "datastoreName": self.name,
                "scope": scope,
                "entryKey": key,
                "versionId": version,
            },
            expected_status=[200, 400],
        )

        if status_code == 400:
            if data["message"] == "Invalid version id.":
                raise NotFound(status_code, data)
            else:
                raise HttpException(status_code, data)

        if headers.get("roblox-entry-attributes"):
            metadata = json.loads(headers["roblox-entry-attributes"])
        else:
            metadata = {}

        if headers.get("roblox-entry-userids"):
            userids = json.loads(headers["roblox-entry-userids"])
        else:
            userids = []

        return data, EntryInfo(
            headers["roblox-entry-version"],
            headers["roblox-entry-created-time"],
            headers["roblox-entry-version-created-time"],
            userids,
            metadata,
        )


class SortedEntry:
    """
<<<<<<< HEAD
    Object which contains a sorted entry's key, scope, and value.

    Attributes:
        key: The entry's key.
        scope: The entry's scope.
        value: The entry's value.
=======
    Represents an Ordered Data Store entry when listed with [`OrderedDataStore.sort_keys()`][rblxopencloud.OrderedDataStore.sort_keys].

    !!! warning
        This class isn't designed to be created by users. It is returned by [`OrderedDataStore.sort_keys()`][rblxopencloud.OrderedDataStore.sort_keys].

    Attributes:
        key (str): The entry's key.
        scope (str): The entry's scope.
        value (int): The value of the entry.
>>>>>>> bf89dc5b
    """

    def __init__(self, key: str, value: int, scope: str = "global") -> None:
        self.key: str = key
        self.scope: str = scope
        self.value: int = value

    def __eq__(self, object) -> bool:
        if not isinstance(object, SortedEntry):
            return NotImplemented
        return (
            self.key == object.key
            and self.scope == object.scope
            and self.value == object.value
        )

    def __repr__(self) -> str:
        return f'<rblxopencloud.SortedEntry "{self.key}" value={self.value}>'


class OrderedDataStore:
    """
    Represents an ordered data store in an experience.

<<<<<<< HEAD
    Attributes:
        name: The ordered data store's name.
        scope: The ordered data store's scope. If `None`, `scope/key` syntax \
        must be used for keys.
        experience: The experience this ordered data store is a part of.
=======
    !!! warning
        This class isn't designed to be created by users. It is returned by [`Experience.get_ordered_data_store()`][rblxopencloud.Experience.get_ordered_data_store].

    Attributes:
        name (str): The data store's name.
        scope (Optional[str]): The data store's scope. If it is `None`, then it uses the `scope/key` syntax.
        experience (Experience): The experience the data store belongs to.
>>>>>>> bf89dc5b
    """

    def __init__(self, name, experience, api_key, scope):
        self.name: str = name
        self.__api_key = api_key
        self.scope: str = scope
        self.experience: Experience = experience

    def __repr__(self) -> str:
<<<<<<< HEAD
        return f'<rblxopencloud.OrderedDataStore "{self.name}" \
scope="{self.scope}" experience={repr(self.experience)}>'

    def sort_keys(
        self,
        descending: bool = True,
        limit: Optional[int] = None,
        min: int = None,
        max: int = None,
    ) -> Iterable[SortedEntry]:
=======
        return f"rblxopencloud.OrderedDataStore(\"{self.name}\", scope=\"{self.scope}\", experince={repr(self.experince)})"
    
    def __str__(self) -> str:
        return self.name
    
    def sort_keys(self, descending: bool=True, limit: Optional[int]=None, min: int=None, max: int=None) -> Iterable[SortedEntry]:
>>>>>>> bf89dc5b
        """
        Returns an Iterable of keys in order based on their value.

<<<<<<< HEAD
        Args:
            descending: Wether the largest or the smallest number should be \
            first.
            limit: Max number of entries to loop through.
            min: Minimum entry value to retrieve
            max: Maximum entry value to retrieve.
        
        !!! note
            `OrderedDataStore.scope` must not be `None` to sort keys. It is \
            not possible to sort keys from all scopes.
=======
        Example:
            This will print every key in the datastore. 
            ```py
            for key in datastore.sort_keys():
                print(key.name, key.value)
            ```
            If you'd like the keys in a list, you can use the list method:
            ```py
            list(datastore.sort_keys())
            ```

        Args:
            descending: Wether the largest number should be first, or the smallest.
            limit: Will not return more keys than this number. Set to `None` for no limit.
            min: Minimum entry value to retrieve
            max: Maximum entry value to retrieve.
        
        Returns:
            An Iterable of all keys in the data store.
        
        Raises:
            InvalidKey: The API key isn't valid, doesn't have access to list ordered data store keys, or is from an invalid IP address.
            NotFound: The experience, data store, or key does not exist.
            RateLimited: You've exceeded the rate limits.
            ServiceUnavailable: The Roblox servers ran into an error, or are unavailable right now.
            rblx_opencloudException: Roblox returned an unexpected error.
            ValueError: The `scope/key` syntax wasn't used and `scope` is `None`.
>>>>>>> bf89dc5b
        """

        if not self.scope:
            raise ValueError(
                "scope is required to list keys with OrderedDataStore."
            )

        filter = None
        if min and max:
            if min > max:
                raise ValueError("min must not be greater than max.")
            filter = f"entry >= {min} && entry <= {max}"
        elif min:
            filter = f"entry >= {min}"
        elif max:
            filter = f"entry <= {max}"

        for entry in iterate_request(
            "GET",
            f"ordered-data-stores/v1/universes\
/{self.experience.id}/orderedDataStores/{urllib.parse.quote(self.name)}/scopes\
/{urllib.parse.quote(self.scope)}/entries",
            params={
                "max_page_size": limit if limit and limit < 100 else 100,
                "order_by": "desc" if descending else None,
                "filter": filter,
            },
            expected_status=[200],
            authorization=self.__api_key,
            cursor_key="page_token",
            data_key="entries",
            max_yields=limit,
        ):
            yield SortedEntry(entry["id"], entry["value"], self.scope)

    def get_entry(self, key: str) -> int:
        """
<<<<<<< HEAD
        Gets the value of a key.
        
        Args:
            key: The key to find. If `OrderedDataStore.scope` is `None`, this \
            must include the scope in the `scope/key` syntax.
=======
        Gets the value of the key.

        Args:
            key: The key to get. If `scope` is `None`, then the key should use the `scope/key` syntax.
        
        Returns:
            The integer value of the key.

        Raises:
            InvalidKey: The API key isn't valid, doesn't have access to get ordered data store keys, or is from an invalid IP address.
            NotFound: The experience, data store, or entry does not exist.
            RateLimited: You've exceeded the rate limits.
            ServiceUnavailable: The Roblox servers ran into an error, or are unavailable right now.
            rblx_opencloudException: Roblox returned an unexpected error.
            ValueError: The `scope/key` syntax wasn't used and `scope` is `None`.
>>>>>>> bf89dc5b
        """
        try:
            if not self.scope:
                scope, key = key.split("/", maxsplit=1)
            else:
                scope = self.scope
        except ValueError:
            raise ValueError("'scope/key' syntax expected for key.")

        _, data, _ = send_request(
            "GET",
            f"ordered-data-stores/v1/universes/\
{self.experience.id}/orderedDataStores/{urllib.parse.quote(self.name)}/scopes/\
{urllib.parse.quote(scope)}/entries/{urllib.parse.quote(key)}",
            authorization=self.__api_key,
            expected_status=[200],
        )

        return int(data["value"])

    def set_entry(
        self,
        key: str,
        value: int,
        exclusive_create: bool = False,
        exclusive_update: bool = False,
    ) -> int:
        """
<<<<<<< HEAD
        Sets the value of a key.

        Args:
            key: The key to create or update. If `OrderedDataStore.scope` is \
            `None`, this must include the scope in the `scope/key` syntax.
            value: The new integer value. Must be positive.
            exclusive_create: Wether to fail if the key already has a value.
            exclusive_update: Wether to fail if the key does not have a value.
=======
        Sets the value of the key, and then returns the new value.

        Args:
            key: The key to get. If `scope` is `None`, then the key should use the `scope/key` syntax.
            value: The new integer value. Must be positive.
            exclusive_create: Wether to fail if the key already has a value.
            exclusive_update: Wether to fail if the key does not have a value.
        
        Returns:
            The integer value of the key.

        Raises:
            InvalidKey: The API key isn't valid, doesn't have access to create/update ordered data store keys, or is from an invalid IP address.
            NotFound: The experience, data store, or entry does not exist.
            RateLimited: You've exceeded the rate limits.
            ServiceUnavailable: The Roblox servers ran into an error, or are unavailable right now.
            rblx_opencloudException: Roblox returned an unexpected error.
            PreconditionFailed: A precondition such as `exclusive_create` or `exclusive_update` failed.
            ValueError: The `scope/key` syntax wasn't used and `scope` is `None`, or both `exclusive_create` and `exclusive_update` are `True`.
>>>>>>> bf89dc5b
        """
        try:
            if not self.scope:
                scope, key = key.split("/", maxsplit=1)
            else:
                scope = self.scope
        except ValueError:
            raise ValueError("'scope/key' syntax expected for key.")
        if exclusive_create and exclusive_update:
            raise ValueError(
                "exclusive_create and exclusive_updated can not both be True"
            )

        if not exclusive_create:
            status_code, data, _ = send_request(
                "PATCH",
                f"ordered-data-stores\
/v1/universes/{self.experience.id}/orderedDataStores/\
{urllib.parse.quote(self.name)}/scopes/{urllib.parse.quote(scope)}/entries/\
{urllib.parse.quote(key)}",
                authorization=self.__api_key,
                expected_status=[200],
                params={"allow_missing": not exclusive_update},
                json={"value": value},
            )
        else:
            status_code, data, _ = send_request(
                "POST",
                f"ordered-data-stores\
/v1/universes/{self.experience.id}/orderedDataStores/\
{urllib.parse.quote(self.name)}/scopes/{urllib.parse.quote(scope)}/entries",
                authorization=self.__api_key,
                expected_status=[200, 400, 404],
                params={"id": key},
                json={"value": value},
            )

        if status_code == 400:
            if data["message"] == "Entry already exists.":
                raise PreconditionFailed(None, None, status_code, data)
            else:
<<<<<<< HEAD
                raise HttpException(status_code, data)

        if (
            status_code == 404
            and exclusive_update
            and data["code"] == "NOT_FOUND"
        ):
            raise PreconditionFailed(status_code, data)

        return int(data["value"])

    def increment_entry(self, key: str, delta: int) -> None:
        """
        Increments the value of a key.
        
        Args:
            key: The key to increment.
            delta: The amount to increment the key by. Negative numbers will \
            decrease the value.
=======
                raise rblx_opencloudException(response.json()["message"])
        elif response.status_code == 401: raise InvalidKey(response.text)
        elif response.status_code == 403: raise InvalidKey(response.json()["message"])
        elif response.status_code == 404 and exclusive_update and response.json()["code"] == "NOT_FOUND": raise PreconditionFailed(response.json()["message"])
        elif response.status_code == 429: raise RateLimited(response.json()["message"])
        elif response.status_code >= 500: raise ServiceUnavailable(f"Internal Server Error: '{response.text}'")
        else: raise rblx_opencloudException(f"Unexpected HTTP {response.status_code}: '{response.text}'")

    def increment(self, key: str, increment: int) -> int:
        """
        Increments the value of the key, and then returns the new value.

        Args:
            key: The key to get. If `scope` is `None`, then the key should use the `scope/key` syntax.
            increment: The amount to increment the value. You can use negative numbers to decrease the value.

        Returns:
            The integer value of the key.

        Raises:
            InvalidKey: The API key isn't valid, doesn't have access to increment ordered data store keys, or is from an invalid IP address.
            NotFound: The experience, data store, or entry does not exist.
            RateLimited: You've exceeded the rate limits.
            ServiceUnavailable: The Roblox servers ran into an error, or are unavailable right now.
            rblx_opencloudException: Roblox returned an unexpected error.
            ValueError: The `scope/key` syntax wasn't used and `scope` is `None`, or both `exclusive_create` and `exclusive_update` are `True`.
>>>>>>> bf89dc5b
        """
        try:
            if not self.scope:
                scope, key = key.split("/", maxsplit=1)
            else:
                scope = self.scope
        except ValueError:
            raise ValueError("'scope/key' syntax expected for key.")

        _, data, _ = send_request(
            "POST",
            f"ordered-data-stores/v1/\
universes/{self.experience.id}/orderedDataStores/\
{urllib.parse.quote(self.name)}/scopes/{urllib.parse.quote(scope)}\
/entries/{urllib.parse.quote(key)}:increment",
            authorization=self.__api_key,
            expected_status=[200],
            json={"amount": delta},
        )

        return int(data["value"])

    def remove_entry(self, key: str) -> None:
        """
        Removes a key.

        Args:
<<<<<<< HEAD
            key: The key to remove.
=======
            key: The key to remove. If `scope` is `None`, then the key should use the `scope/key` syntax.

        Raises:
            InvalidKey: The API key isn't valid, doesn't have access to remove ordered data store keys, or is from an invalid IP address.
            NotFound: The experience, data store, or entry does not exist.
            RateLimited: You've exceeded the rate limits.
            ServiceUnavailable: The Roblox servers ran into an error, or are unavailable right now.
            rblx_opencloudException: Roblox returned an unexpected error.
            ValueError: The `scope/key` syntax wasn't used and `scope` is `None`, or both `exclusive_create` and `exclusive_update` are `True`.
>>>>>>> bf89dc5b
        """

        try:
            if not self.scope:
                scope, key = key.split("/", maxsplit=1)
            else:
                scope = self.scope
        except ValueError:
            raise ValueError("'scope/key' syntax expected for key.")

        send_request(
            "DELETE",
            f"ordered-data-stores/v1/universes/\
{self.experience.id}/orderedDataStores/{urllib.parse.quote(self.name)}/scopes/\
{urllib.parse.quote(scope)}/entries/{urllib.parse.quote(key)}",
            authorization=self.__api_key,
            expected_status=[200, 204],
        )<|MERGE_RESOLUTION|>--- conflicted
+++ resolved
@@ -45,7 +45,6 @@
 
 class EntryInfo:
     """
-<<<<<<< HEAD
     Contains data about an entry such as version ID, timestamps, users and \
     metadata.
 
@@ -56,19 +55,6 @@
         created.
         users: a list of user ids attached to this entry.
         metadata: the key-value pairs of metadata attached to this entry.
-=======
-    Represents a Data Store entry, and contains metadata about the entry.
-
-    !!! warning
-        This class isn't designed to be created by users. It is returned by [`DataStore.get()`][rblxopencloud.DataStore.get], [`DataStore.increment()`][rblxopencloud.DataStore.increment], and [`DataStore.get_version()`][rblxopencloud.DataStore.get_version].
-
-    Attributes:
-        version (str): The version ID of this entry.
-        created (datetime.datetime): The timestamp the entry was created.
-        updated (datetime.datetime): The timestamp the entry was last modified.
-        users (list[int]): A list of user IDs associated with the entry.
-        metadata (dict): The dictionary of custom metadata.
->>>>>>> bf89dc5b
     """
 
     def __init__(self, version, created, updated, users, metadata) -> None:
@@ -85,7 +71,6 @@
 
 class EntryVersion:
     """
-<<<<<<< HEAD
     Contains data about a version such as it's ID, timestamps, content length \
     and wether this version is deleted.
 
@@ -95,19 +80,6 @@
         content_length: The length of the value.
         created: When this version was created.
         key_created: When the key was first created.
-=======
-    Represents a Data Store entry version, and contains data about the version.
-
-    !!! warning
-        This class isn't designed to be created by users. It is returned by [`DataStore.set()`][rblxopencloud.DataStore.set], and [`DataStore.list_versions()`][rblxopencloud.DataStore.list_versions].
-
-    Attributes:
-        version (str): The version ID of this entry.
-        deleted (bool): Wether this version has been marked as deleted.
-        content_length (int): The number of characters the value is.
-        created (datetime.datetime): The timestamp the version was created.
-        key_created (datetime.datetime): The timestamp the entry was first created.
->>>>>>> bf89dc5b
     """
 
     def __init__(
@@ -133,7 +105,6 @@
     def __eq__(self, object) -> bool:
         if not isinstance(object, EntryVersion):
             return NotImplemented
-<<<<<<< HEAD
         return (
             self.__key == object.__key
             and self.__scope == object.__scope
@@ -147,17 +118,6 @@
         Gets the value of this version. Shortcut for `DataStore.get_version`
         """
 
-=======
-        return self.__key == object.__key and self.__scope == object.__scope and self.version == object.version
-    
-    def get_value(self) -> tuple[Union[str, dict, list, int, float], EntryInfo]:
-        """
-        Gets the value of the current version. This is a shortcut for [`DataStore.get_version()`][rblxopencloud.DataStore.get_version]
-
-        Returns:
-            A tuple with the key's value in the first index, and the key's metadata as an EntryInfo in the second index.
-        """
->>>>>>> bf89dc5b
         if self.__datastore.scope:
             return self.__datastore.get_version(self.__key, self.version)
         else:
@@ -172,22 +132,11 @@
 
 class ListedEntry:
     """
-<<<<<<< HEAD
     Object which contains an entry's key and scope.
 
     Attributes:
         key: The entry's key.
         scope: The entry's scope, usually is `global`.
-=======
-    Represents a Data Store entry iterated by [`DataStore.list_keys()`][rblxopencloud.DataStore.list_keys].
-
-    !!! warning
-        This class isn't designed to be created by users. It is returned by [`DataStore.list_keys()`][rblxopencloud.DataStore.list_keys].
-
-    Attributes:
-        key (str): The entry's key.
-        scope (str): The entry's scope.
->>>>>>> bf89dc5b
     """
 
     def __init__(self, key, scope) -> None:
@@ -208,22 +157,11 @@
     """
     Represents a regular data store in an experience.
 
-<<<<<<< HEAD
     Attributes:
         name: The datastore's name.
         scope: The datastore's scope. `scope/key` syntax is required for keys \
         when scope is `None`.
         experience: The experience this DataStore is a part of.
-=======
-    !!! warning
-        This class isn't designed to be created by users. It is returned by [`Experience.get_data_store()`][rblxopencloud.Experience.get_data_store] and [`Experience.list_data_stores()`][rblxopencloud.Experience.list_data_stores].
-
-    Attributes:
-        name (str): The data store's name.
-        scope (Optional[str]): The data store's scope. If it is `None`, then it uses the `scope/key` syntax.
-        experience (Experience): The experience the data store belongs to.
-        created (Optional[datetime.datetime]): The time the datetime was created. Only present if returned by `Experience.list_data_stores()`.
->>>>>>> bf89dc5b
     """
 
     def __init__(self, name, experience, api_key, created, scope):
@@ -244,7 +182,6 @@
         self, prefix: str = "", limit: int = None
     ) -> Iterable[ListedEntry]:
         """
-<<<<<<< HEAD
         Iterates all keys in the database and scope, optionally matching a \
         prefix.
 
@@ -252,34 +189,6 @@
             prefix: Only return keys that start with this prefix.
             limit: Will not return more keys than this number. Set to `None` \
             for no limit.
-=======
-        Returns an Iterable of keys in the database and scope, optionally matching a prefix. Will return keys from all scopes if the `scope` attribute is `None`.
-
-        Example:
-            This will print every key in the data store. 
-            ```py
-            for key in datastore.list_keys():
-                print(key.key, key.scope)
-            ```
-            If you'd like the keys in a list, you can use the list method:
-            ```py
-            list(datastore.list_keys())
-            ```
-
-        Args:
-            prefix: Only return keys that start with this prefix.
-            limit: Will not return more keys than this number. Set to `None` for no limit.
-        
-        Returns:
-            An Iterable of all keys in the data store.
-        
-        Raises:
-            InvalidKey: The API key isn't valid, doesn't have access to list data store keys, or is from an invalid IP address.
-            NotFound: The experience or data store does not exist.
-            RateLimited: You've exceeded the rate limits.
-            ServiceUnavailable: The Roblox servers ran into an error, or are unavailable right now.
-            rblx_opencloudException: Roblox returned an unexpected error.
->>>>>>> bf89dc5b
         """
 
         for entry in iterate_request(
@@ -303,28 +212,11 @@
         self, key: str
     ) -> tuple[Union[str, dict, list, int, float], EntryInfo]:
         """
-<<<<<<< HEAD
         Gets the value of a key in the scope and datastore.
         
         Args:
             key: The key to fetch. If `DataStore.scope` is `None`, this must \
             include the scope in the `scope/key` syntax.
-=======
-        Fetches the value of a key.
-
-        Args:
-            key: The key to find. If `scope` is `None`, then the key should use the `scope/key` syntax.
-        
-        Returns:
-            A tuple with the key's value in the first index, and the key's metadata as an [`rblxopencloud.EntryInfo()`][rblxopencloud.EntryInfo] in the second index.
-        
-        Raises:
-            InvalidKey: The API key isn't valid, doesn't have access to get data store keys, or is from an invalid IP address.
-            NotFound: The experience, data store, or entry does not exist.
-            RateLimited: You've exceeded the rate limits.
-            ServiceUnavailable: The Roblox servers ran into an error, or are unavailable right now.
-            rblx_opencloudException: Roblox returned an unexpected error.
->>>>>>> bf89dc5b
         """
         try:
             scope = self.scope
@@ -374,7 +266,6 @@
         previous_version: Optional[str] = None,
     ) -> EntryVersion:
         """
-<<<<<<< HEAD
         Sets the value of a key in the datastore and scope.
         
         Args:
@@ -389,32 +280,6 @@
             previous_version: The expected previous version ID. If provided, \
             and the previous version doesn't match, \
             [`PreconditionFailed`][rblxopencloud.PreconditionFailed] is raised.
-=======
-        Sets the value of a key with the new data.
-
-        Args:
-            key: The key to set. If `scope` is `None`, then the key should use the `scope/key` syntax.
-            value: The key's new value.
-            users: a list of Roblox user IDs to attach to the entry to assist with GDPR tracking/removal.
-            metadata: A dictionary of custom metadata for the entry.
-            exclusive_create: whether to update the entry if it already has a value. Raises `rblx-open-cloud.PreconditionFailed` if it has a value.
-            previous_version: don't update if the current version is not this value. Raises `rblx-open-cloud.PreconditionFailed` if it has a value.
-        
-        Returns:
-            An [`rblxopencloud.EntryInfo()`][rblxopencloud.EntryInfo] object with information about the datastore entry.
-        
-        Raises:
-            InvalidKey: The API key isn't valid, doesn't have access to create/update data store keys, or is from an invalid IP address.
-            NotFound: The experience, data store, or entry does not exist.
-            RateLimited: You've exceeded the rate limits.
-            ServiceUnavailable: The Roblox servers ran into an error, or are unavailable right now.
-            rblx_opencloudException: Roblox returned an unexpected error.
-            ValueError: `previous_version` and `exclusive_create` are both set, or the `scope/key` syntax wasn't used and `scope` is `None`.
-            PreconditionFailed: A precondition such as `previous_version` or `exclusive_create` failed.
-        
-        !!! warning
-            If `users` and `metadata` parameters are not included, they will be removed from the entry.
->>>>>>> bf89dc5b
         """
         if previous_version and exclusive_create:
             raise ValueError(
@@ -501,7 +366,6 @@
         metadata: dict = {},
     ) -> tuple[Union[str, dict, list, int, float], EntryInfo]:
         """
-<<<<<<< HEAD
         Increments the value of a key in the datastore and scope.
         
         Args:
@@ -516,31 +380,6 @@
         if users is None:
             users = []
 
-=======
-        Increments the value of a key with the provided number. Numbers may be negative to decrement the value.
-
-        Args:
-            key: The key to increment. If `scope` is `None`, then the key should use the `scope/key` syntax.
-            increment: The amount to increment the value. This number can be negative to decrement the value.
-            users: a list of Roblox user IDs to attach to the entry to assist with GDPR tracking/removal.
-            metadata: A dictionary of custom metadata for the entry.
-        
-        Returns:
-            A tuple with the key's value in the first index, and the key's metadata as an [`rblxopencloud.EntryInfo()`][rblxopencloud.EntryInfo] in the second index. The same as [`DataStore.get()`][rblxopencloud.DataStore.get].
-        
-        Raises:
-            InvalidKey: The API key isn't valid, doesn't have access to increment data store keys, or is from an invalid IP address.
-            NotFound: The experience, data store, or entry does not exist.
-            RateLimited: You've exceeded the rate limits.
-            ServiceUnavailable: The Roblox servers ran into an error, or are unavailable right now.
-            rblx_opencloudException: Roblox returned an unexpected error.
-            ValueError: The `scope/key` syntax wasn't used and `scope` is `None`.
-        
-        !!! warning
-            If `users` and `metadata` parameters are not included, they will be removed from the entry.
-        """
-
->>>>>>> bf89dc5b
         try:
             scope = self.scope
             if not scope:
@@ -586,26 +425,11 @@
 
     def remove_entry(self, key: str) -> None:
         """
-<<<<<<< HEAD
         Removes the value of a key from the datastore and scope.
         
         Args:
             key: The key to remove. If `DataStore.scope` is `None`, this must \
             include the scope in the `scope/key` syntax.
-=======
-        Removes the key. The key isn't permanently deleted for 30 days after it is removed.
-
-        Args:
-            key: The key to remove. If `scope` is `None`, then the key should use the `scope/key` syntax.
-        
-        Raises:
-            InvalidKey: The API key isn't valid, doesn't have access to remove data store keys, or is from an invalid IP address.
-            NotFound: The experience, data store, or entry does not exist.
-            RateLimited: You've exceeded the rate limits.
-            ServiceUnavailable: The Roblox servers ran into an error, or are unavailable right now.
-            rblx_opencloudException: Roblox returned an unexpected error.
-            ValueError: The `scope/key` syntax wasn't used and `scope` is `None`.
->>>>>>> bf89dc5b
         """
 
         try:
@@ -623,7 +447,6 @@
             params={
                 "datastoreName": self.name,
                 "scope": scope,
-<<<<<<< HEAD
                 "entryKey": key,
             },
             expected_status=[204],
@@ -649,52 +472,6 @@
             before: Filters versions to only those created before this time.
             limit: Maximum number of versions to iterate.
             descending: When `True` versions are iterated oldest first.
-=======
-                "entryKey": key
-            })
-
-        if response.status_code == 204: return None
-        elif response.status_code == 400: raise rblx_opencloudException(response.json()["message"])
-        elif response.status_code == 401: raise InvalidKey(response.text)
-        elif response.status_code == 403: raise InvalidKey(response.json()["message"])
-        elif response.status_code == 404: raise NotFound(response.json()["message"])
-        elif response.status_code == 429: raise RateLimited(response.json()["message"])
-        elif response.status_code >= 500: raise ServiceUnavailable(f"Internal Server Error: '{response.text}'")
-        else: raise rblx_opencloudException(f"Unexpected HTTP {response.status_code}: '{response.text}'")
-    
-    def list_versions(self, key: str, after: Optional[datetime.datetime]=None, before: Optional[datetime.datetime]=None, limit: Optional[int]=None, descending: bool=True) -> Iterable[EntryVersion]:
-        """
-        Returns an Iterable of versions avaliable for the key. Optionally within a ceartin time period.
-
-        Example:
-            This will print every version avaliable for the key, and fetch their values. 
-            ```py
-            for version in datastore.list_versions("key-name"):
-                print(version, version.get_value())
-            ```
-            If you'd like the versions in a list, you can use the list method:
-            ```py
-            list(datastore.list_versions("key-name"))
-            ```
-
-        Args:
-            key: The key to find versions for. If `scope` is `None`, then the key should use the `scope/key` syntax.
-            after: Only find versions after this datetime
-            before: Only find versions before this datetime
-            limit: Will not return more versions than this number. Set to `None` for no limit.
-            descending: Wether the versions should be sorted by date ascending or descending.
-        
-        Returns:
-            An Iterable of all versions of the key.
-        
-        Raises:
-            InvalidKey: The API key isn't valid, doesn't have access to list data store keys, or is from an invalid IP address.
-            NotFound: The experience, data store, or key does not exist.
-            RateLimited: You've exceeded the rate limits.
-            ServiceUnavailable: The Roblox servers ran into an error, or are unavailable right now.
-            rblx_opencloudException: Roblox returned an unexpected error.
-            ValueError: The `scope/key` syntax wasn't used and `scope` is `None`.
->>>>>>> bf89dc5b
         """
 
         try:
@@ -736,33 +513,12 @@
         self, key: str, version: str
     ) -> tuple[Union[str, dict, list, int, float], EntryInfo]:
         """
-<<<<<<< HEAD
         Gets the value of a key at a specific version ID.
         
         Args:
             key: The key to get. If `DataStore.scope` is `None`, this must \
             include the scope in the `scope/key` syntax.
             version: The version ID string to fetch.
-=======
-        Gets the value of a key at a specific version.
-
-        Args:
-            key: The key to find. If `scope` is `None`, then the key should use the `scope/key` syntax.
-            version: The ID of the version to find.
-        
-        Returns:
-            A tuple with the key's value in the first index, and the key's metadata as an [`rblxopencloud.EntryInfo`][rblxopencloud.EntryInfo] in the second index. The same as [`DataStore.get()`][rblxopencloud.DataStore.get].
-        
-        Raises:
-            InvalidKey: The API key isn't valid, doesn't have access to get data store keys, or is from an invalid IP address.
-            NotFound: The experience, data store, entry, or version does not exist.
-            RateLimited: You've exceeded the rate limits.
-            ServiceUnavailable: The Roblox servers ran into an error, or are unavailable right now.
-            rblx_opencloudException: Roblox returned an unexpected error.
-
-        !!! Tip
-            Since [`DataStore.list_versions()`][rblxopencloud.DataStore.list_versions], and [`DataStore.set()`][rblxopencloud.DataStore.set] return [`rblxopencloud.EntryVersion()`][rblxopencloud.EntryVersion], you can use the [`EntryVersion.get_value()`][rblxopencloud.EntryVersion.get_value] method as a shortcut when using those methods.
->>>>>>> bf89dc5b
         """
 
         try:
@@ -813,24 +569,12 @@
 
 class SortedEntry:
     """
-<<<<<<< HEAD
     Object which contains a sorted entry's key, scope, and value.
 
     Attributes:
         key: The entry's key.
         scope: The entry's scope.
         value: The entry's value.
-=======
-    Represents an Ordered Data Store entry when listed with [`OrderedDataStore.sort_keys()`][rblxopencloud.OrderedDataStore.sort_keys].
-
-    !!! warning
-        This class isn't designed to be created by users. It is returned by [`OrderedDataStore.sort_keys()`][rblxopencloud.OrderedDataStore.sort_keys].
-
-    Attributes:
-        key (str): The entry's key.
-        scope (str): The entry's scope.
-        value (int): The value of the entry.
->>>>>>> bf89dc5b
     """
 
     def __init__(self, key: str, value: int, scope: str = "global") -> None:
@@ -855,21 +599,11 @@
     """
     Represents an ordered data store in an experience.
 
-<<<<<<< HEAD
     Attributes:
         name: The ordered data store's name.
         scope: The ordered data store's scope. If `None`, `scope/key` syntax \
         must be used for keys.
         experience: The experience this ordered data store is a part of.
-=======
-    !!! warning
-        This class isn't designed to be created by users. It is returned by [`Experience.get_ordered_data_store()`][rblxopencloud.Experience.get_ordered_data_store].
-
-    Attributes:
-        name (str): The data store's name.
-        scope (Optional[str]): The data store's scope. If it is `None`, then it uses the `scope/key` syntax.
-        experience (Experience): The experience the data store belongs to.
->>>>>>> bf89dc5b
     """
 
     def __init__(self, name, experience, api_key, scope):
@@ -879,7 +613,6 @@
         self.experience: Experience = experience
 
     def __repr__(self) -> str:
-<<<<<<< HEAD
         return f'<rblxopencloud.OrderedDataStore "{self.name}" \
 scope="{self.scope}" experience={repr(self.experience)}>'
 
@@ -890,18 +623,9 @@
         min: int = None,
         max: int = None,
     ) -> Iterable[SortedEntry]:
-=======
-        return f"rblxopencloud.OrderedDataStore(\"{self.name}\", scope=\"{self.scope}\", experince={repr(self.experince)})"
-    
-    def __str__(self) -> str:
-        return self.name
-    
-    def sort_keys(self, descending: bool=True, limit: Optional[int]=None, min: int=None, max: int=None) -> Iterable[SortedEntry]:
->>>>>>> bf89dc5b
         """
         Returns an Iterable of keys in order based on their value.
 
-<<<<<<< HEAD
         Args:
             descending: Wether the largest or the smallest number should be \
             first.
@@ -912,35 +636,6 @@
         !!! note
             `OrderedDataStore.scope` must not be `None` to sort keys. It is \
             not possible to sort keys from all scopes.
-=======
-        Example:
-            This will print every key in the datastore. 
-            ```py
-            for key in datastore.sort_keys():
-                print(key.name, key.value)
-            ```
-            If you'd like the keys in a list, you can use the list method:
-            ```py
-            list(datastore.sort_keys())
-            ```
-
-        Args:
-            descending: Wether the largest number should be first, or the smallest.
-            limit: Will not return more keys than this number. Set to `None` for no limit.
-            min: Minimum entry value to retrieve
-            max: Maximum entry value to retrieve.
-        
-        Returns:
-            An Iterable of all keys in the data store.
-        
-        Raises:
-            InvalidKey: The API key isn't valid, doesn't have access to list ordered data store keys, or is from an invalid IP address.
-            NotFound: The experience, data store, or key does not exist.
-            RateLimited: You've exceeded the rate limits.
-            ServiceUnavailable: The Roblox servers ran into an error, or are unavailable right now.
-            rblx_opencloudException: Roblox returned an unexpected error.
-            ValueError: The `scope/key` syntax wasn't used and `scope` is `None`.
->>>>>>> bf89dc5b
         """
 
         if not self.scope:
@@ -978,29 +673,11 @@
 
     def get_entry(self, key: str) -> int:
         """
-<<<<<<< HEAD
         Gets the value of a key.
         
         Args:
             key: The key to find. If `OrderedDataStore.scope` is `None`, this \
             must include the scope in the `scope/key` syntax.
-=======
-        Gets the value of the key.
-
-        Args:
-            key: The key to get. If `scope` is `None`, then the key should use the `scope/key` syntax.
-        
-        Returns:
-            The integer value of the key.
-
-        Raises:
-            InvalidKey: The API key isn't valid, doesn't have access to get ordered data store keys, or is from an invalid IP address.
-            NotFound: The experience, data store, or entry does not exist.
-            RateLimited: You've exceeded the rate limits.
-            ServiceUnavailable: The Roblox servers ran into an error, or are unavailable right now.
-            rblx_opencloudException: Roblox returned an unexpected error.
-            ValueError: The `scope/key` syntax wasn't used and `scope` is `None`.
->>>>>>> bf89dc5b
         """
         try:
             if not self.scope:
@@ -1029,7 +706,6 @@
         exclusive_update: bool = False,
     ) -> int:
         """
-<<<<<<< HEAD
         Sets the value of a key.
 
         Args:
@@ -1038,27 +714,6 @@
             value: The new integer value. Must be positive.
             exclusive_create: Wether to fail if the key already has a value.
             exclusive_update: Wether to fail if the key does not have a value.
-=======
-        Sets the value of the key, and then returns the new value.
-
-        Args:
-            key: The key to get. If `scope` is `None`, then the key should use the `scope/key` syntax.
-            value: The new integer value. Must be positive.
-            exclusive_create: Wether to fail if the key already has a value.
-            exclusive_update: Wether to fail if the key does not have a value.
-        
-        Returns:
-            The integer value of the key.
-
-        Raises:
-            InvalidKey: The API key isn't valid, doesn't have access to create/update ordered data store keys, or is from an invalid IP address.
-            NotFound: The experience, data store, or entry does not exist.
-            RateLimited: You've exceeded the rate limits.
-            ServiceUnavailable: The Roblox servers ran into an error, or are unavailable right now.
-            rblx_opencloudException: Roblox returned an unexpected error.
-            PreconditionFailed: A precondition such as `exclusive_create` or `exclusive_update` failed.
-            ValueError: The `scope/key` syntax wasn't used and `scope` is `None`, or both `exclusive_create` and `exclusive_update` are `True`.
->>>>>>> bf89dc5b
         """
         try:
             if not self.scope:
@@ -1100,7 +755,6 @@
             if data["message"] == "Entry already exists.":
                 raise PreconditionFailed(None, None, status_code, data)
             else:
-<<<<<<< HEAD
                 raise HttpException(status_code, data)
 
         if (
@@ -1120,34 +774,6 @@
             key: The key to increment.
             delta: The amount to increment the key by. Negative numbers will \
             decrease the value.
-=======
-                raise rblx_opencloudException(response.json()["message"])
-        elif response.status_code == 401: raise InvalidKey(response.text)
-        elif response.status_code == 403: raise InvalidKey(response.json()["message"])
-        elif response.status_code == 404 and exclusive_update and response.json()["code"] == "NOT_FOUND": raise PreconditionFailed(response.json()["message"])
-        elif response.status_code == 429: raise RateLimited(response.json()["message"])
-        elif response.status_code >= 500: raise ServiceUnavailable(f"Internal Server Error: '{response.text}'")
-        else: raise rblx_opencloudException(f"Unexpected HTTP {response.status_code}: '{response.text}'")
-
-    def increment(self, key: str, increment: int) -> int:
-        """
-        Increments the value of the key, and then returns the new value.
-
-        Args:
-            key: The key to get. If `scope` is `None`, then the key should use the `scope/key` syntax.
-            increment: The amount to increment the value. You can use negative numbers to decrease the value.
-
-        Returns:
-            The integer value of the key.
-
-        Raises:
-            InvalidKey: The API key isn't valid, doesn't have access to increment ordered data store keys, or is from an invalid IP address.
-            NotFound: The experience, data store, or entry does not exist.
-            RateLimited: You've exceeded the rate limits.
-            ServiceUnavailable: The Roblox servers ran into an error, or are unavailable right now.
-            rblx_opencloudException: Roblox returned an unexpected error.
-            ValueError: The `scope/key` syntax wasn't used and `scope` is `None`, or both `exclusive_create` and `exclusive_update` are `True`.
->>>>>>> bf89dc5b
         """
         try:
             if not self.scope:
@@ -1175,19 +801,7 @@
         Removes a key.
 
         Args:
-<<<<<<< HEAD
             key: The key to remove.
-=======
-            key: The key to remove. If `scope` is `None`, then the key should use the `scope/key` syntax.
-
-        Raises:
-            InvalidKey: The API key isn't valid, doesn't have access to remove ordered data store keys, or is from an invalid IP address.
-            NotFound: The experience, data store, or entry does not exist.
-            RateLimited: You've exceeded the rate limits.
-            ServiceUnavailable: The Roblox servers ran into an error, or are unavailable right now.
-            rblx_opencloudException: Roblox returned an unexpected error.
-            ValueError: The `scope/key` syntax wasn't used and `scope` is `None`, or both `exclusive_create` and `exclusive_update` are `True`.
->>>>>>> bf89dc5b
         """
 
         try:
