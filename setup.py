from setuptools import setup
<<<<<<< HEAD
import rblxopencloud
=======
import re

with open("rblxopencloud/__init__.py", "r") as file:
    version = re.search(r"VERSION: str = \"(\d+\.\d+\.\d+)\"", file.read()).group(1)
>>>>>>> 53e6d344

with open("README.md", "r") as file:
    long_description = file.read()

setup(
    name='rblx-open-cloud',
    description='API wrapper for Roblox Open Cloud',
<<<<<<< HEAD
    version=rblxopencloud.VERSION,
    long_description=long_description,
    long_description_content_type="text/markdown",
    license='MIT',
    python_requires='>=3.9',
=======
    version=version,
    long_description=long_description,
    long_description_content_type="text/markdown",
    license='MIT',
    python_requires='>=3.9.0',
>>>>>>> 53e6d344
    author="TreeBen77",
    packages=[
        'rblxopencloud'
    ],
    url='https://github.com/TreeBen77/rblx-open-cloud',
    keywords='roblox, open-cloud, data-store, place-publishing, mesageing-service',
    install_requires=[
        'requests'
    ]
)<|MERGE_RESOLUTION|>--- conflicted
+++ resolved
@@ -1,12 +1,9 @@
 from setuptools import setup
-<<<<<<< HEAD
-import rblxopencloud
-=======
+
 import re
 
 with open("rblxopencloud/__init__.py", "r") as file:
     version = re.search(r"VERSION: str = \"(\d+\.\d+\.\d+)\"", file.read()).group(1)
->>>>>>> 53e6d344
 
 with open("README.md", "r") as file:
     long_description = file.read()
@@ -14,19 +11,11 @@
 setup(
     name='rblx-open-cloud',
     description='API wrapper for Roblox Open Cloud',
-<<<<<<< HEAD
-    version=rblxopencloud.VERSION,
-    long_description=long_description,
-    long_description_content_type="text/markdown",
-    license='MIT',
-    python_requires='>=3.9',
-=======
     version=version,
     long_description=long_description,
     long_description_content_type="text/markdown",
     license='MIT',
     python_requires='>=3.9.0',
->>>>>>> 53e6d344
     author="TreeBen77",
     packages=[
         'rblxopencloud'
