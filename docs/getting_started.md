---
title: Getting Started 
---

## Quickstart 

### Installing rblx-open-cloud
=== "Linux"
    ```console
    python3 -m pip install rblx-open-cloud --upgrade
    ```

=== "Windows"
    ```console
    py -3 -m pip install rblx-open-cloud --upgrade
    ```

### Let's get a basic usage for rblx-open-cloud
Keep in mind, if you want in-depth tutorials, then please check out the guides section of this documentation.This will cover the basics of how to use this library.

```py
from rblxopencloud import Experience

# @param universeID number -- is the identifier of the experience that you want to access. 
# @param API_KEY string --  will be your API key.
experience = Experience(11334231, "test_api_key")
```
<<<<<<< HEAD
!!! note
    For styling purposes, we decided to use ``from rblxopencloud import ...`` and not ``import rblxopencloud`` as that is much more viewable then doing ``rblxopencloud.Experience`` for everything. The decision is up to you!
=======
>>>>>>> 7e71aff4

API keys can be created in the [Creator Dashboard](https://create.roblox.com/dashboard/credentials). You can find that tutorial [here](https://create.roblox.com/docs/cloud/open-cloud/api-keys#creating-an-api-key) by Roblox.<|MERGE_RESOLUTION|>--- conflicted
+++ resolved
@@ -25,10 +25,7 @@
 # @param API_KEY string --  will be your API key.
 experience = Experience(11334231, "test_api_key")
 ```
-<<<<<<< HEAD
 !!! note
     For styling purposes, we decided to use ``from rblxopencloud import ...`` and not ``import rblxopencloud`` as that is much more viewable then doing ``rblxopencloud.Experience`` for everything. The decision is up to you!
-=======
->>>>>>> 7e71aff4
 
 API keys can be created in the [Creator Dashboard](https://create.roblox.com/dashboard/credentials). You can find that tutorial [here](https://create.roblox.com/docs/cloud/open-cloud/api-keys#creating-an-api-key) by Roblox.